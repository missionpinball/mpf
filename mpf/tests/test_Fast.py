# mpf.tests.test_Fast

from mpf.core.platform import SwitchConfig
from mpf.tests.MpfTestCase import MpfTestCase
from mpf.tests.platforms.fast import MockFastNetNeuron, MockFastExp, MockFastDmd, MockFastSeg, MockFastRgb, MockFastNetNano


class TestFast(MpfTestCase):
    """Tests the current FAST modern platforms. Tests for Net v2 (Modern & Retro), SEG, and DMD processors."""
    def __init__(self, *args, **kwargs):
        super().__init__(*args, **kwargs)
        self.serial_connections_to_mock = ['net2', 'seg', 'dmd']
        self.serial_connections = dict()

    def get_config_file(self):
        return 'config.yaml'

    def get_machine_path(self):
        return 'tests/machine_files/fast/'

    def get_platform(self):
        return False

    def _mock_loop(self):
        for conn in self.serial_connections.values():
            self.clock.mock_serial(conn.port, conn)

    def create_connections(self):

        for conn in self.serial_connections_to_mock:
            if conn == 'net2':
                self.serial_connections['net2'] = MockFastNetNeuron()  # default com3
            elif conn == 'exp':
                self.serial_connections['exp'] = MockFastExp(self)  # default com4
            elif conn == 'rgb':
                self.serial_connections['rgb'] = MockFastRgb()  # default com5
            elif conn == 'net1':
                self.serial_connections['net1'] = MockFastNetNano()  # default com6
            elif conn == 'seg':
                self.serial_connections['seg'] = MockFastSeg()  # default com7
            elif conn == 'dmd':
                self.serial_connections['dmd'] = MockFastDmd()  # default com8

    def create_expected_commands(self):

        self.serial_connections['net2'].attached_boards = {
            'NN:00': 'NN:00,FP-I/O-3208-3   ,01.09,08,20,00,00,00,00,00,00',     # 3208 board
            'NN:01': 'NN:01,FP-I/O-0804-3   ,01.09,04,08,00,00,00,00,00,00',     # 0804 board
            'NN:02': 'NN:02,FP-I/O-1616-3   ,01.09,10,10,00,00,00,00,00,00',     # 1616 board
            'NN:03': 'NN:03,FP-I/O-1616-3   ,01.09,10,10,00,00,00,00,00,00',     # 1616 board
            'NN:04': 'NN:04,FP-I/O-0024-3   ,01.10,08,18,00,00,00,00,00,00',     # Cab I/O board
            }

        self.serial_connections['net2'].expected_commands = {
            **self.serial_connections['net2'].attached_boards,
            "SL:01,01,04,04": "SL:P",
            "SL:02,01,04,04": "SL:P",
            "SL:03,01,04,04": "SL:P",
            "SL:07,01,1A,05": "SL:P",
            "SL:0B,01,04,04": "SL:P",
            "SL:0C,01,04,04": "SL:P",
            "SL:16,01,04,04": "SL:P",
            "SL:1A,01,04,04": "SL:P",
            "SL:39,01,04,05": "SL:P",

            "DL:01,00,00,00": "DL:P",
            "DL:01,C1,00,18,00,FF,FF,00": "DL:P",
            "DL:04,00,00,00": "DL:P",
            "DL:06,00,00,00": "DL:P",
            "DL:07,00,00,00": "DL:P",
            "DL:11,00,00,00": "DL:P",
            "DL:12,00,00,00": "DL:P",
            "DL:13,00,00,00": "DL:P",
            "DL:16,00,00,00": "DL:P",
            "DL:17,00,00,00": "DL:P",
            "DL:20,00,00,00": "DL:P",
            "DL:21,00,00,00": "DL:P",
            }

        self.serial_connections['net2'].expected_commands['SL:L'] = (
            'SL:68\r'
            'SL:00,02,01,02\r'
            'SL:01,01,03,04\r'
            'SL:02,01,02,14\r'
            'SL:03,01,02,14\r'
            'SL:04,01,02,14\r'
            'SL:05,01,02,14\r'
            'SL:06,01,02,14\r'
            'SL:07,01,02,14\r'
            'SL:08,01,02,14\r'
            'SL:09,01,02,14\r'
            'SL:0A,01,02,14\r'
            'SL:0B,01,02,14\r'
            'SL:0C,01,02,14\r'
            'SL:0D,01,02,14\r'
            'SL:0E,01,02,14\r'
            'SL:0F,01,02,14\r'
            'SL:10,01,02,14\r'
            'SL:11,01,02,14\r'
            'SL:12,01,02,14\r'
            'SL:13,01,02,14\r'
            'SL:14,01,02,14\r'
            'SL:15,01,02,14\r'
            'SL:16,01,02,14\r'
            'SL:17,01,02,14\r'
            'SL:18,01,02,14\r'
            'SL:19,01,02,14\r'
            'SL:1A,01,02,14\r'
            'SL:1B,01,02,14\r'
            'SL:1C,01,02,14\r'
            'SL:1D,01,02,14\r'
            'SL:1E,01,02,14\r'
            'SL:1F,01,02,14\r'
            'SL:20,01,02,14\r'
            'SL:21,01,02,14\r'
            'SL:22,01,02,14\r'
            'SL:23,01,02,14\r'
            'SL:24,01,02,14\r'
            'SL:25,01,02,14\r'
            'SL:26,01,02,14\r'
            'SL:27,01,02,14\r'
            'SL:28,01,02,14\r'
            'SL:29,01,02,14\r'
            'SL:2A,01,02,14\r'
            'SL:2B,01,02,14\r'
            'SL:2C,01,02,14\r'
            'SL:2D,01,02,14\r'
            'SL:2E,01,02,14\r'
            'SL:2F,01,02,14\r'
            'SL:30,01,02,14\r'
            'SL:31,01,02,14\r'
            'SL:32,01,02,14\r'
            'SL:33,01,02,14\r'
            'SL:34,01,02,14\r'
            'SL:35,01,02,14\r'
            'SL:36,01,02,14\r'
            'SL:37,01,02,14\r'
            'SL:38,01,02,14\r'
            'SL:39,01,02,14\r'
            'SL:3A,01,02,14\r'
            'SL:3B,01,02,14\r'
            'SL:3C,01,02,14\r'
            'SL:3D,01,02,14\r'
            'SL:3E,01,02,14\r'
            'SL:3F,01,02,14\r'
            'SL:40,01,02,14\r'
            'SL:41,01,02,14\r'
            'SL:42,01,02,14\r'
            'SL:43,01,02,14\r'
            'SL:44,01,02,14\r'
            'SL:45,01,02,14\r'
            'SL:46,01,02,14\r'
            'SL:47,01,02,14\r'
            'SL:48,01,02,14\r'
            'SL:49,01,02,14\r'
            'SL:4A,01,02,14\r'
            'SL:4B,01,02,14\r'
            'SL:4C,01,02,14\r'
            'SL:4D,01,02,14\r'
            'SL:4E,01,02,14\r'
            'SL:4F,01,02,14\r'
            'SL:50,01,02,14\r'
            'SL:51,01,02,14\r'
            'SL:52,01,02,14\r'
            'SL:53,01,02,14\r'
            'SL:54,01,02,14\r'
            'SL:55,01,02,14\r'
            'SL:56,01,02,14\r'
            'SL:57,01,02,14\r'
            'SL:58,01,02,14\r'
            'SL:59,01,02,14\r'
            'SL:5A,01,02,14\r'
            'SL:5B,01,02,14\r'
            'SL:5C,01,02,14\r'
            'SL:5D,01,02,14\r'
            'SL:5E,01,02,14\r'
            'SL:5F,01,02,14\r'
            'SL:60,01,02,14\r'
            'SL:61,01,02,14\r'
            'SL:62,01,02,14\r'
            'SL:63,01,02,14\r'
            'SL:64,01,02,14\r'
            'SL:65,01,02,14\r'
            'SL:66,01,02,14\r'
            'SL:67,01,02,14\r'
            )

    def tearDown(self):
        super().tearDown()
        if not self.startup_error:
            for name, conn in self.serial_connections.items():
                self.assertFalse(conn.expected_commands,
                                 f"Expected commands for {name} are not empty: {conn.expected_commands}")

    def setUp(self):
        self.expected_duration = 2
        self.create_connections()
        self.create_expected_commands()
        super().setUp()

        if not self.startup_error:
            self.advance_time_and_run()
            self.assertEqual(5, len(self.machine.default_platform.io_boards))
            self.assertEqual(32, self.machine.default_platform.io_boards[0].switch_count)
            self.assertEqual(8, self.machine.default_platform.io_boards[0].driver_count)
            self.assertEqual(8, self.machine.default_platform.io_boards[1].switch_count)
            self.assertEqual(4, self.machine.default_platform.io_boards[1].driver_count)
            self.assertEqual(16, self.machine.default_platform.io_boards[2].switch_count)
            self.assertEqual(16, self.machine.default_platform.io_boards[2].driver_count)
            self.assertEqual(16, self.machine.default_platform.io_boards[3].switch_count)
            self.assertEqual(16, self.machine.default_platform.io_boards[3].driver_count)
            self.assertEqual(24, self.machine.default_platform.io_boards[4].switch_count)
            self.assertEqual(8, self.machine.default_platform.io_boards[4].driver_count)

            for conn in self.serial_connections.values():
                self.assertFalse(conn.expected_commands)

        # If a test is testing a bad config file and causes a startup exception,
        # the machine will shut down. Safety check before we add futures to the loop.
        if not self.machine.is_shutting_down:
            self.advance_time_and_run(1)

    def test_coils(self):
        self._test_coil_configure()
        # self._test_pulse()
        # self._test_long_pulse()
        # self._test_timed_enable()
        # self._test_default_timed_enable()
        # self._test_enable_exception()
        # self._test_allow_enable()
        # self._test_pwm_ssm()

        # test hardware scan
        info_str = (
            'DMD: FP-CPU-002-2 v00.88\r'
            'NET: FP-CPU-2000 v02.13\r'
            'SEG: FP-CPU-002-2 v00.10\r'
            '\r'
            'I/O Boards:\r'
            'Board 0 - Model: FP-I/O-3208 Firmware: 01.09 Switches: 32 Drivers: 8\r'
            'Board 1 - Model: FP-I/O-0804 Firmware: 01.09 Switches: 8 Drivers: 4\r'
            'Board 2 - Model: FP-I/O-1616 Firmware: 01.09 Switches: 16 Drivers: 16\r'
            'Board 3 - Model: FP-I/O-1616 Firmware: 01.09 Switches: 16 Drivers: 16\r'
            'Board 4 - Model: FP-I/O-0024 Firmware: 01.10 Switches: 24 Drivers: 8\r'
            )

        self.assertEqual(info_str, self.machine.default_platform.get_info_string())

    def _test_coil_configure(self):
        self.assertEqual("FAST Board 0", self.machine.coils["c_test"].hw_driver.get_board_name())
        self.assertEqual("FAST Board 3", self.machine.coils["c_flipper_hold"].hw_driver.get_board_name())
        # last driver on board
        self.serial_connections['net2'].expected_commands = {
            "DL:2B,00,00,00": "DL:P"
        }
        coil = self.machine.default_platform.configure_driver(self.machine.coils["c_test"].hw_driver.config, 'io1616lower-15',
                                                              {"connection": "network", "recycle_ms": 10})
        self.assertEqual('2B', coil.number)
        self.advance_time_and_run(.1)
        self.assertFalse(self.serial_connections['net2'].expected_commands)

        # board 0 has 8 drivers. configuring driver 9 should not work
        with self.assertRaises(AssertionError):
            self.machine.default_platform.configure_driver(self.machine.coils["c_test"].hw_driver.config, 'io3208-8',
                                                           {"connection": "network", "recycle_ms": 10})

        # test error for invalid board
        with self.assertRaises(AssertionError):
            self.machine.default_platform.configure_driver(self.machine.coils["c_test"].hw_driver.config, 'brian-0',
                                                           {"connection": "network", "recycle_ms": 10})

        # test error for driver number too high
        with self.assertRaises(AssertionError):
            self.machine.default_platform.configure_driver(self.machine.coils["c_test"].hw_driver.config, 'io3208-9',
                                                           {"connection": "network", "recycle_ms": 10})

    def _test_pulse(self):
        self.serial_connections['net2'].expected_commands = {
            "DL:04,81,00,10,17,FF,00,00,00": "DL:P",  # initial config
            "TL:04,01": "TL:P"  # manual pulse
        }
        # pulse coil 4
        self.machine.coils["c_test"].pulse()
        self.advance_time_and_run(.1)
        self.assertFalse(self.serial_connections['net2'].expected_commands)

    def _test_long_pulse(self):
        # enable command
        self.serial_connections['net2'].expected_commands = {
            "DL:12,C1,00,18,00,FF,FF,00": "DL:P"
        }
        self.machine.coils["c_long_pulse"].pulse()
        self.advance_time_and_run(.1)
        self.assertFalse(self.serial_connections['net2'].expected_commands)

        # disable command
        self.serial_connections['net2'].expected_commands = {
            "TL:12,02": "TL:P"
        }

        self.advance_time_and_run(1)
        # pulse_ms is 2000ms, so after 1s, this should not be sent
        self.assertTrue(self.serial_connections['net2'].expected_commands)

        self.advance_time_and_run(1)
        # but after 2s, it should be
        self.assertFalse(self.serial_connections['net2'].expected_commands)

    def _test_timed_enable(self):
        # enable command
        self.serial_connections['net2'].expected_commands = {
            "DL:16,89,00,10,14,FF,C8,88,00": "DL:P"
        }
        self.machine.coils["c_timed_enable"].timed_enable()
        self.advance_time_and_run(.1)
        self.assertFalse(self.serial_connections['net2'].expected_commands)

    def _test_default_timed_enable(self):
        # enable command
        self.serial_connections['net2'].expected_commands = {
            "DL:17,89,00,10,14,FF,C8,88,00": "DL:P"
        }
        self.machine.coils["c_default_timed_enable"].pulse()
        self.advance_time_and_run(.1)
        self.assertFalse(self.serial_connections['net2'].expected_commands)

    def _test_enable_exception(self):
        # enable coil which does not have allow_enable
        with self.assertRaises(AssertionError):
            self.machine.coils["c_test"].enable()
            self.advance_time_and_run(.1)

    def _test_allow_enable(self):
        self.serial_connections['net2'].expected_commands = {
            "DL:06,C1,00,18,17,FF,FF,00": "DL:P"
        }
        self.machine.coils["c_test_allow_enable"].enable()
        self.advance_time_and_run(.1)
        self.assertFalse(self.serial_connections['net2'].expected_commands)

    def _test_pwm_ssm(self):
        self.serial_connections['net2'].expected_commands = {
            "DL:13,C1,00,18,0A,FF,84224244,00": "DL:P"
        }
        self.machine.coils["c_hold_ssm"].enable()
        self.advance_time_and_run(.1)
        self.assertFalse(self.serial_connections['net2'].expected_commands)

    def DISABLED_test_rules(self):
        self._test_enable_exception_hw_rule()
        self._test_two_rules_one_switch()
        self._test_hw_rule_pulse()
        self._test_hw_rule_pulse_pwm32()
        self._test_hw_rule_pulse_inverted_switch()
        self._test_hw_rule_same_board()

    def _test_hw_rule_same_board(self):
        self.serial_connections['net2'].expected_commands = {
            "DL:21,01,07,10,0A,FF,00,00,14": "DL:P"
        }
        # coil and switch are on different boards but first 8 switches always work
        self.machine.autofire_coils["ac_different_boards"].enable()
        self.advance_time_and_run(.1)
        self.assertFalse(self.serial_connections['net2'].expected_commands)

        # switch and coil on board 3. should work
        self.serial_connections['net2'].expected_commands = {
            "DL:21,01,39,10,0A,FF,00,00,14": "DL:P",
            "SL:39,01,02,02": "SL:P"
        }
        self.machine.autofire_coils["ac_board_3"].enable()
        self.advance_time_and_run(.1)
        self.assertFalse(self.serial_connections['net2'].expected_commands)

        self.serial_connections['net2'].expected_commands = {
            "DL:21,01,16,10,0A,FF,00,00,14": "DL:P",
        }
        # coil and switch are on different boards
        self.machine.autofire_coils["ac_broken_combination"].enable()
        self.advance_time_and_run(.1)

    def _test_enable_exception_hw_rule(self):
        # enable coil which does not have allow_enable
        with self.assertRaises(AssertionError):
            self.machine.flippers["f_test_single"].config['main_coil_overwrite']['hold_power'] = 1.0
            self.machine.flippers["f_test_single"].enable()

        self.machine.flippers["f_test_single"].config['main_coil_overwrite']['hold_power'] = None

    def _test_two_rules_one_switch(self):
        self.serial_connections['net2'].expected_commands = {
            "SL:03,01,02,02": "SL:P",
            "DL:04,01,03,10,17,FF,00,00,1B": "DL:P",
            "DL:06,01,03,10,17,FF,00,00,2E": "DL:P"
        }
        self.post_event("ac_same_switch")
        self.hit_and_release_switch("s_flipper")
        self.advance_time_and_run(.1)
        self.assertFalse(self.serial_connections['net2'].expected_commands)

    def _test_hw_rule_pulse(self):
        self.serial_connections['net2'].expected_commands = {
            "DL:07,01,16,10,0A,FF,00,00,14": "DL:P",  # hw rule
            "SL:16,01,02,02": "SL:P"                  # debounce quick on switch
        }
        self.machine.autofire_coils["ac_slingshot_test"].enable()
        self.advance_time_and_run(.1)
        self.assertFalse(self.serial_connections['net2'].expected_commands)

        self.serial_connections['net2'].expected_commands = {
            "DL:07,81": "DL:P"
        }
        self.machine.autofire_coils["ac_slingshot_test"].disable()
        self.advance_time_and_run(.1)
        self.assertFalse(self.serial_connections['net2'].expected_commands)

    def _test_hw_rule_pulse_pwm32(self):
        self.serial_connections['net2'].expected_commands = {
            "DL:11,89,00,10,0A,AAAAAAAA,00,00,00": "DL:P"
        }
        self.machine.coils["c_pulse_pwm32_mask"].pulse()
        self.advance_time_and_run(.1)
        self.assertFalse(self.serial_connections['net2'].expected_commands)

        self.serial_connections['net2'].expected_commands = {
            "DL:11,C1,00,18,0A,AAAAAAAA,4A4A4A4A,00": "DL:P"
        }
        self.machine.coils["c_pulse_pwm32_mask"].enable()
        self.advance_time_and_run(.1)
        self.assertFalse(self.serial_connections['net2'].expected_commands)

    def _test_hw_rule_pulse_inverted_switch(self):
        self.serial_connections['net2'].expected_commands = {
            "DL:07,11,1A,10,0A,FF,00,00,14": "DL:P",
            "SL:1A,01,02,02": "SL:P"
        }
        self.machine.autofire_coils["ac_inverted_switch"].enable()
        self.advance_time_and_run(.1)
        self.assertFalse(self.serial_connections['net2'].expected_commands)

    def _switch_hit_cb(self, **kwargs):
        self.switch_hit = True

    def DISABLED_test_switches(self):
        self._test_switch_changes()
        self._test_switch_changes_nc()
        self._test_switch_configure()

    def _test_switch_configure(self):
        # last switch on first board
        self.serial_connections['net2'].expected_commands = {
            "SL:1F,01,04,04": "SL:P"
        }
        self.machine.default_platform.configure_switch('io3208-31', SwitchConfig(name="", debounce='auto', invert=0), {})
        self.advance_time_and_run(.1)
        self.assertFalse(self.serial_connections['net2'].expected_commands)

        # next should not work
        with self.assertRaises(AssertionError):
            self.machine.default_platform.configure_switch('io3208-32', SwitchConfig(name="", debounce='auto', invert=0), {})

        self.serial_connections['net2'].expected_commands = {
            "SL:47,01,04,04": "SL:P"
        }
        self.machine.default_platform.configure_switch('io1616lower-15', SwitchConfig(name="", debounce='auto', invert=0), {})
        self.advance_time_and_run(.1)
        self.assertFalse(self.serial_connections['net2'].expected_commands)

        # invalid board
        with self.assertRaises(AssertionError):
            self.machine.default_platform.configure_switch('brian-0', SwitchConfig(name="", debounce='auto', invert=0), {})

        # switch number higher than board supports
        with self.assertRaises(AssertionError):
            self.machine.default_platform.configure_switch('io3208-33', SwitchConfig(name="", debounce='auto', invert=0), {})

    def _test_switch_changes(self):
        self.assertSwitchState("s_flipper", 0)
        self.assertSwitchState("s_flipper_eos", 1)

        self.switch_hit = False
        self.advance_time_and_run(1)
        self.assertSwitchState("s_test", 0)
        self.assertFalse(self.switch_hit)

        self.machine.events.add_handler("s_test_active", self._switch_hit_cb)
        self.machine.default_platform.serial_connections['net'].parse_incoming_raw_bytes(b"-L:07\r")
        self.advance_time_and_run(1)

        self.assertTrue(self.switch_hit)
        self.assertSwitchState("s_test", 1)
        self.switch_hit = False

        self.advance_time_and_run(1)
        self.assertFalse(self.switch_hit)
        self.assertSwitchState("s_test", 1)

        self.machine.default_platform.serial_connections['net'].parse_incoming_raw_bytes(b"/L:07\r")
        self.advance_time_and_run(1)
        self.assertFalse(self.switch_hit)
        self.assertSwitchState("s_test", 0)

    def _test_switch_changes_nc(self):
        self.switch_hit = False
        self.advance_time_and_run(1)
        self.assertSwitchState("s_test_nc", 1)
        self.assertFalse(self.switch_hit)

        self.advance_time_and_run(1)
        self.assertFalse(self.switch_hit)
        self.assertSwitchState("s_test_nc", 1)

        self.machine.default_platform.serial_connections['net'].parse_incoming_raw_bytes(b"-L:1A\r")
        self.advance_time_and_run(1)
        self.assertFalse(self.switch_hit)
        self.assertSwitchState("s_test_nc", 0)

        self.machine.events.add_handler("s_test_nc_active", self._switch_hit_cb)
        self.machine.default_platform.serial_connections['net'].parse_incoming_raw_bytes(b"/L:1A\r")
        self.advance_time_and_run(1)

        self.assertSwitchState("s_test_nc", 1)
        self.assertTrue(self.switch_hit)
        self.switch_hit = False

    def DISABLED_test_flipper_single_coil(self):
        # manual flip no hw rule
        self.serial_connections['net2'].expected_commands = {
            "DL:20,89,00,10,0A,FF,00,00,00": "DL:P",
        }
        self.machine.coils["c_flipper_main"].pulse()
        self.advance_time_and_run(.1)
        self.assertFalse(self.serial_connections['net2'].expected_commands)

        # manual enable no hw rule
        self.serial_connections['net2'].expected_commands = {
            "DL:20,C1,00,18,0A,FF,01,00": "DL:P"
        }
        self.machine.coils["c_flipper_main"].enable()
        self.advance_time_and_run(.1)
        self.assertFalse(self.serial_connections['net2'].expected_commands)

        # manual disable no hw rule
        self.serial_connections['net2'].expected_commands = {
            "TL:20,02": "TL:P"
        }
        self.machine.coils["c_flipper_main"].disable()
        self.advance_time_and_run(.1)
        self.assertFalse(self.serial_connections['net2'].expected_commands)

        # flipper rule enable
        self.serial_connections['net2'].expected_commands = {
            "DL:20,01,01,18,0B,FF,01,00,00": "DL:P",
            "SL:01,01,02,02": "SL:P"
        }
        self.machine.flippers["f_test_single"].enable()
        self.advance_time_and_run(.1)
        self.assertFalse(self.serial_connections['net2'].expected_commands)

        # manual flip with hw rule in action
        self.serial_connections['net2'].expected_commands = {
            "DL:20,89,00,10,0A,FF,00,00,00": "DL:P",    # configure and pulse
            "DL:20,01,01,18,0B,FF,01,00,00": "DL:P",    # restore rule
        }
        self.machine.coils["c_flipper_main"].pulse()
        self.advance_time_and_run(.1)
        self.assertFalse(self.serial_connections['net2'].expected_commands)

        # manual flip with hw rule in action without reconfigure (same pulse)
        self.serial_connections['net2'].expected_commands = {
            "TL:20,01": "TL:P",                         # pulse
        }
        self.machine.coils["c_flipper_main"].pulse(11)
        self.advance_time_and_run(.1)
        self.assertFalse(self.serial_connections['net2'].expected_commands)

        # manual enable with hw rule (same pulse)
        self.serial_connections['net2'].expected_commands = {
            "TL:20,03": "TL:P"
        }
        self.machine.coils["c_flipper_main"].enable(pulse_ms=11)
        self.advance_time_and_run(.1)
        self.assertFalse(self.serial_connections['net2'].expected_commands)

        # manual disable with hw rule
        self.serial_connections['net2'].expected_commands = {
            "TL:20,02": "TL:P",
            "TL:20,00": "TL:P"   # reenable autofire rule
        }
        self.machine.coils["c_flipper_main"].disable()
        self.advance_time_and_run(.1)
        self.assertFalse(self.serial_connections['net2'].expected_commands)

        # manual enable with hw rule (different pulse)
        self.serial_connections['net2'].expected_commands = {
            "DL:20,C1,00,18,0A,FF,01,00": "DL:P",       # configure pwm + enable
        }
        self.machine.coils["c_flipper_main"].enable()
        self.advance_time_and_run(.1)
        self.assertFalse(self.serial_connections['net2'].expected_commands)

        # manual disable with hw rule
        self.serial_connections['net2'].expected_commands = {
            "TL:20,02": "TL:P",
            "DL:20,01,01,18,0B,FF,01,00,00": "DL:P",    # configure rules
            "TL:20,00": "TL:P"                          # reenable autofire rule
        }
        self.machine.coils["c_flipper_main"].disable()
        self.advance_time_and_run(.1)
        self.assertFalse(self.serial_connections['net2'].expected_commands)

        # disable rule
        self.serial_connections['net2'].expected_commands = {
            "DL:20,81": "DL:P"
        }
        self.machine.flippers["f_test_single"].disable()
        self.advance_time_and_run(.1)
        self.assertFalse(self.serial_connections['net2'].expected_commands)

        # manual flip no hw rule
        self.serial_connections['net2'].expected_commands = {
            "DL:20,89,00,10,0A,FF,00,00,00": "DL:P"
        }
        self.machine.coils["c_flipper_main"].pulse()
        self.advance_time_and_run(.1)
        self.assertFalse(self.serial_connections['net2'].expected_commands)

        # manual flip again with cached config
        self.serial_connections['net2'].expected_commands = {
            "TL:20,01": "TL:P",
        }
        self.machine.coils["c_flipper_main"].pulse()
        self.advance_time_and_run(.1)
        self.assertFalse(self.serial_connections['net2'].expected_commands)

    def disabled_test_flipper_two_coils(self):
        # we pulse the main coil (20)
        # hold coil (21) is pulsed + enabled
        self.serial_connections['net2'].expected_commands = {
            "DL:20,01,01,18,0A,FF,00,00,00": "DL:P",
            "DL:21,01,01,18,0A,FF,01,00,00": "DL:P",
            "SL:01,01,02,02": "SL:P",
        }
        self.machine.flippers["f_test_hold"].enable()
        self.advance_time_and_run(.1)
        self.assertFalse(self.serial_connections['net2'].expected_commands)

        self.serial_connections['net2'].expected_commands = {
            "DL:20,81": "DL:P",
            "DL:21,81": "DL:P"
        }
        self.machine.flippers["f_test_hold"].disable()
        self.advance_time_and_run(.1)
        self.assertFalse(self.serial_connections['net2'].expected_commands)

    def DISABLED_test_dmd_update(self):

        # test configure
        dmd = self.machine.default_platform.configure_dmd()

        # test set frame to buffer
        frame = bytearray()
        for i in range(4096):
            frame.append(64 + i % 192)

        frame = bytes(frame)

<<<<<<< HEAD
        # test draw
        self.serial_connections['net2'].expected_commands = {
            b'BM:' + frame: False
        }
        dmd.update(frame)

        self.advance_time_and_run(.1)
=======
    #     self.advance_time_and_run(.1)

    #     self.assertFalse(self.dmd_cpu.expected_commands)

    # def test_bootloader_crash(self):
    #     # Test that the machine stops if the RGB processor sends a bootloader msg
    #     self.machine.default_platform.config['rgb']['ignore_reboot'] = False
    #     self.machine.stop = MagicMock()
    #     self.machine.default_platform.serial_connections['net'].parse_incoming_raw_bytes(b"!B:00\r")
    #     self.advance_time_and_run(1)
    #     self.assertTrue(self.machine.stop.called)

    # def test_bootloader_crash_ignored(self):
    #     # Test that RGB processor bootloader msgs can be ignored
    #     self.machine.default_platform.config['rgb']['ignore_reboot'] = True
    #     self.mock_event('fast_rgb_rebooted')
    #     self.machine.stop = MagicMock()
    #     self.machine.default_platform.serial_connections['rgb'].parse_incoming_raw_bytes(b"!B:00\r")
    #     self.advance_time_and_run(1)
    #     self.assertFalse(self.machine.stop.called)
    #     self.assertEventCalled('fast_rgb_rebooted')
>>>>>>> 52eb8c58

        self.assertFalse(self.serial_connections['net2'].expected_commands)

    def DISABLED_test_matrix_lights(self):
        # test enable of matrix light
        self.serial_connections['net2'].expected_commands = {
            "L1:23,FF": "L1:P",
        }
        self.machine.lights["test_pdb_light"].on()
        self.advance_time_and_run(.1)
        self.assertFalse(self.serial_connections['net2'].expected_commands)

        # test enable of matrix light with brightness
        self.serial_connections['net2'].expected_commands = {
            "L1:23,80": "L1:P",
        }
        self.machine.lights["test_pdb_light"].on(brightness=128)
        self.advance_time_and_run(.1)
        self.assertFalse(self.serial_connections['net2'].expected_commands)

        # test disable of matrix light
        self.serial_connections['net2'].expected_commands = {
            "L1:23,00": "L1:P",
        }
        self.machine.lights["test_pdb_light"].off()
        self.advance_time_and_run(.1)
        self.assertFalse(self.serial_connections['net2'].expected_commands)

        # test disable of matrix light with brightness
        self.serial_connections['net2'].expected_commands = {
            "L1:23,00": "L1:P",
        }
        self.machine.lights["test_pdb_light"].on(brightness=255, fade_ms=100)
        self.advance_time_and_run(.02)
        self.assertFalse(self.serial_connections['net2'].expected_commands)

        # step 1
        self.serial_connections['net2'].expected_commands = {
            "L1:23,32": "L1:P",
            "L1:23,33": "L1:P",
        }
        self.advance_time_and_run(.02)
        self.assertEqual(1, len(self.serial_connections['net2'].expected_commands))

        # step 2
        self.serial_connections['net2'].expected_commands = {
            "L1:23,65": "L1:P",
            "L1:23,66": "L1:P",
        }
        self.advance_time_and_run(.02)
        self.assertEqual(1, len(self.serial_connections['net2'].expected_commands))

        # step 3
        self.serial_connections['net2'].expected_commands = {
            "L1:23,98": "L1:P",
            "L1:23,99": "L1:P",
        }
        self.advance_time_and_run(.02)
        self.assertEqual(1, len(self.serial_connections['net2'].expected_commands))

        # step 4
        self.serial_connections['net2'].expected_commands = {
            "L1:23,CB": "L1:P",
            "L1:23,CC": "L1:P",
        }
        self.advance_time_and_run(.02)
        self.assertEqual(1, len(self.serial_connections['net2'].expected_commands))

        # step 5
        self.serial_connections['net2'].expected_commands = {
            "L1:23,FE": "L1:P",
            "L1:23,FF": "L1:P",
        }
        self.advance_time_and_run(.02)
        self.assertEqual(1, len(self.serial_connections['net2'].expected_commands))

        # step 6 if step 5 did not send FF
        if "L1:23,FE" not in self.serial_connections['net2'].expected_commands:
            self.serial_connections['net2'].expected_commands = {
                "L1:23,FF": "L1:P",
            }
            self.advance_time_and_run(.02)
            self.assertFalse(self.serial_connections['net2'].expected_commands)

    def DISABLED_test_gi_lights(self):
        # test gi on
        test_gi = self.machine.lights["test_gi"]
        self.serial_connections['net2'].expected_commands = {
            "GI:2A,FF": "GI:P",
        }
        test_gi.on()
        self.advance_time_and_run(.1)
        self.assertFalse(self.serial_connections['net2'].expected_commands)

        self.serial_connections['net2'].expected_commands = {
            "GI:2A,80": "GI:P",
        }
        test_gi.on(brightness=128)
        self.advance_time_and_run(.1)
        self.assertFalse(self.serial_connections['net2'].expected_commands)

        self.serial_connections['net2'].expected_commands = {
            "GI:2A,F5": "GI:P",
        }
        test_gi.on(brightness=245)
        self.advance_time_and_run(.1)
        self.assertFalse(self.serial_connections['net2'].expected_commands)

        # test gi off
        self.serial_connections['net2'].expected_commands = {
            "GI:2A,00": "GI:P",
        }
        test_gi.off()
        self.advance_time_and_run(.1)
        self.assertFalse(self.serial_connections['net2'].expected_commands)

        self.serial_connections['net2'].expected_commands = {
            "GI:2A,F5": "GI:P",
        }
        test_gi.on(brightness=245)
        self.advance_time_and_run(.1)
        self.assertFalse(self.serial_connections['net2'].expected_commands)

        self.serial_connections['net2'].expected_commands = {
            "GI:2A,00": "GI:P",
        }
        test_gi.on(brightness=0)
        self.advance_time_and_run(.1)
        self.assertFalse(self.serial_connections['net2'].expected_commands)

    # @expect_startup_error()
    # @test_config("error_lights.yaml")
    # def test_light_errors(self):
    #     self.assertIsInstance(self.startup_error, ConfigFileError)
    #     self.assertEqual(7, self.startup_error.get_error_no())
    #     self.assertEqual("light.test_led", self.startup_error.get_logger_name())
    #     self.assertIsInstance(self.startup_error.__cause__, ConfigFileError)
    #     self.assertEqual(9, self.startup_error.__cause__.get_error_no())
    #     self.assertEqual("FAST", self.startup_error.__cause__.get_logger_name())
    #     self.assertEqual("Light syntax is number-channel (but was \"3\") for light test_led.",
    #                      self.startup_error.__cause__._message)<|MERGE_RESOLUTION|>--- conflicted
+++ resolved
@@ -485,6 +485,7 @@
 
         self.machine.events.add_handler("s_test_active", self._switch_hit_cb)
         self.machine.default_platform.serial_connections['net'].parse_incoming_raw_bytes(b"-L:07\r")
+        self.machine.default_platform.serial_connections['net'].parse_incoming_raw_bytes(b"-L:07\r")
         self.advance_time_and_run(1)
 
         self.assertTrue(self.switch_hit)
@@ -495,6 +496,7 @@
         self.assertFalse(self.switch_hit)
         self.assertSwitchState("s_test", 1)
 
+        self.machine.default_platform.serial_connections['net'].parse_incoming_raw_bytes(b"/L:07\r")
         self.machine.default_platform.serial_connections['net'].parse_incoming_raw_bytes(b"/L:07\r")
         self.advance_time_and_run(1)
         self.assertFalse(self.switch_hit)
@@ -665,7 +667,6 @@
 
         frame = bytes(frame)
 
-<<<<<<< HEAD
         # test draw
         self.serial_connections['net2'].expected_commands = {
             b'BM:' + frame: False
@@ -673,29 +674,6 @@
         dmd.update(frame)
 
         self.advance_time_and_run(.1)
-=======
-    #     self.advance_time_and_run(.1)
-
-    #     self.assertFalse(self.dmd_cpu.expected_commands)
-
-    # def test_bootloader_crash(self):
-    #     # Test that the machine stops if the RGB processor sends a bootloader msg
-    #     self.machine.default_platform.config['rgb']['ignore_reboot'] = False
-    #     self.machine.stop = MagicMock()
-    #     self.machine.default_platform.serial_connections['net'].parse_incoming_raw_bytes(b"!B:00\r")
-    #     self.advance_time_and_run(1)
-    #     self.assertTrue(self.machine.stop.called)
-
-    # def test_bootloader_crash_ignored(self):
-    #     # Test that RGB processor bootloader msgs can be ignored
-    #     self.machine.default_platform.config['rgb']['ignore_reboot'] = True
-    #     self.mock_event('fast_rgb_rebooted')
-    #     self.machine.stop = MagicMock()
-    #     self.machine.default_platform.serial_connections['rgb'].parse_incoming_raw_bytes(b"!B:00\r")
-    #     self.advance_time_and_run(1)
-    #     self.assertFalse(self.machine.stop.called)
-    #     self.assertEventCalled('fast_rgb_rebooted')
->>>>>>> 52eb8c58
 
         self.assertFalse(self.serial_connections['net2'].expected_commands)
 

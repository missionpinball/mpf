from mpf.core.platform import SwitchConfig
from mpf.core.rgb_color import RGBColor
from mpf.exceptions.config_file_error import ConfigFileError
from mpf.tests.MpfTestCase import MpfTestCase, MagicMock, test_config, expect_startup_error

from mpf.tests.loop import MockSerial


class BaseMockFast(MockSerial):

    def __init__(self):
        super().__init__()
        self.type = None
        self.queue = []
        self.expected_commands = {}
        self.ignore_commands = {}

    def read(self, length):
        del length
        if not self.queue:
            return
        msg = (self.queue.pop() + '\r').encode()
        return msg

    def read_ready(self):
        return bool(len(self.queue) > 0)

    def write_ready(self):
        return True

    def _parse(self, msg):
        return False

    def write(self, msg):
        """Write message."""
        parts = msg.split(b'\r')
        # remove last newline
        assert parts.pop() == b''

        for part in parts:
            self._handle_msg(part)

        return len(msg)

    def _handle_msg(self, msg):
        msg_len = len(msg)
        cmd = msg.decode()
        # strip newline
        # ignore init garbage
        if cmd == (' ' * 256 * 4):
            return msg_len

        if cmd[:3] == "WD:" and cmd != "WD:1":
            self.queue.append("WD:P")
            return msg_len

        if cmd in self.ignore_commands:
            self.queue.append(cmd[:3] + "P")
            return msg_len

        if self._parse(cmd):
            return msg_len

        if cmd in self.expected_commands:
            if self.expected_commands[cmd]:
                self.queue.append(self.expected_commands[cmd])
            del self.expected_commands[cmd]
            return msg_len
        else:
            raise Exception("Unexpected command for " + self.type + ": " + str(cmd))

    def stop(self):
        pass


class MockFastDmd(BaseMockFast):
    def __init__(self):
        super().__init__()
        self.type = "DMD"

    def write(self, msg):
        """Write message."""
        parts = msg.split(b'\r')

        # remove last newline
        if parts[len(parts) - 1] == b'':
            parts.pop()

        for part in parts:
            self._handle_msg(part)

        return len(msg)

    def _handle_msg(self, msg):
        msg_len = len(msg)
        if msg == (b' ' * 256 * 4):
            return msg_len

        cmd = msg

        if cmd[:3] == "WD:":
            self.queue.append("WD:P")
            return msg_len

        if cmd in self.ignore_commands:
            self.queue.append(cmd[:3] + "P")
            return msg_len

        if cmd in self.expected_commands:
            if self.expected_commands[cmd]:
                self.queue.append(self.expected_commands[cmd])
            del self.expected_commands[cmd]
            return msg_len
        else:
            raise Exception(self.type + ": " + str(cmd))


class MockFastRgb(BaseMockFast):
    def __init__(self):
        super().__init__()
        self.type = "RGB"
        self.ignore_commands["L1:23,FF"] = True
        self.leds = {}

    def _parse(self, cmd):
        if cmd[:3] == "RS:":
            remaining = cmd[3:]
            while True:
                self.leds[remaining[0:2]] = remaining[2:8]
                remaining = remaining[9:]

                if not remaining:
                    break

            self.queue.append("RX:P")
            return True


class MockFastNet(BaseMockFast):
    def __init__(self):
        super().__init__()
        self.type = "NET"


class MockFastSeg(BaseMockFast):
    def __init__(self):
        super().__init__()
        self.type = "SEG"


class TestFast(MpfTestCase):
    def get_config_file(self):
        return 'config.yaml'

    def get_machine_path(self):
        return 'tests/machine_files/fast/'

    def get_platform(self):
        return False

    def _mock_loop(self):
        self.clock.mock_serial("com3", self.seg_cpu)
        self.clock.mock_serial("com4", self.net_cpu)
        self.clock.mock_serial("com5", self.rgb_cpu)
        self.clock.mock_serial("com6", self.dmd_cpu)

    def tearDown(self):
        self.dmd_cpu.expected_commands = {
            b'BL:AA55': "!SRE"
        }
        self.rgb_cpu.expected_commands = {
            "BL:AA55": "!SRE"
        }
        self.net_cpu.expected_commands = {
            "WD:1": "WD:P"
        }
        super().tearDown()
        if not self.startup_error:
            self.assertFalse(self.net_cpu.expected_commands)
            self.assertFalse(self.rgb_cpu.expected_commands)
            self.assertFalse(self.dmd_cpu.expected_commands)

    def setUp(self):
        self.expected_duration = 2
        self.net_cpu = MockFastNet()
        self.rgb_cpu = MockFastRgb()
        self.dmd_cpu = MockFastDmd()
        self.seg_cpu = MockFastSeg()

        self.dmd_cpu.expected_commands = {
            b'ID:': 'ID:DMD FP-CPU-002-1 00.88',

        }
        self.rgb_cpu.expected_commands = {
            'ID:': 'ID:RGB FP-CPU-002-1 00.89',
            "RF:0": "RF:P",
            "RA:000000": "RA:P",
            "RF:00": "RF:P",
        }
        self.net_cpu.expected_commands = {
            'BR:': '#!B:02',    # there might be some garbage in front of the command
            'ID:': 'ID:NET FP-CPU-002-1 01.03',
            'NN:00': 'NN:00,FP-I/O-3208-2   ,01.00,08,20,04,06,00,00,00,00',     # 3208 board
            'NN:01': 'NN:01,FP-I/O-0804-1   ,01.00,04,08,04,06,00,00,00,00',     # 0804 board
            'NN:02': 'NN:02,FP-I/O-1616-2   ,01.00,10,10,04,06,00,00,00,00',     # 1616 board
            'NN:03': 'NN:03,FP-I/O-1616-2   ,01.00,10,10,04,06,00,00,00,00',     # 1616 board
            'NN:04': 'NN:04,,,,,,,,,,',     # no board
            "SA:": "SA:01,00,09,050000000000000000",
            "SN:01,01,04,04": "SN:P",
            "SN:02,01,04,04": "SN:P",
            "SN:03,01,04,04": "SN:P",
            "SN:0B,01,04,04": "SN:P",
            "SN:0C,01,04,04": "SN:P",
            "SN:16,01,04,04": "SN:P",
            "SN:07,01,1A,05": "SN:P",
            "SN:1A,01,04,04": "SN:P",
            "SN:39,01,04,04": "SN:P",
            "DN:01,00,00,00": "DN:P",
            "DN:04,00,00,00": "DN:P",
            "DN:06,00,00,00": "DN:P",
            "DN:07,00,00,00": "DN:P",
            "DN:11,00,00,00": "DN:P",
            "DN:12,00,00,00": "DN:P",
            "DN:13,00,00,00": "DN:P",
            "DN:16,00,00,00": "DN:P",
<<<<<<< HEAD
=======
            "DN:17,00,00,00": "DN:P",
>>>>>>> fb4bab57
            "DN:20,00,00,00": "DN:P",
            "DN:21,00,00,00": "DN:P",
            "DN:01,C1,00,18,00,FF,FF,00": "DN:P",   # configure digital output
            "XO:03,7F": "XO:P",
            "XO:14,7F": "XO:P"
        }

        self.seg_cpu.expected_commands = {
            'ID:': 'ID:SEG FP-CPU-002-1 00.10',
        }

        super().setUp()
        if not self.startup_error:
            self.advance_time_and_run()
            self.assertFalse(self.net_cpu.expected_commands)
            self.assertFalse(self.rgb_cpu.expected_commands)
            self.assertFalse(self.dmd_cpu.expected_commands)
            self.assertFalse(self.seg_cpu.expected_commands)

            # test io board detection
            self.assertEqual(4, len(self.machine.default_platform.io_boards))
            self.assertEqual(32, self.machine.default_platform.io_boards[0].switch_count)
            self.assertEqual(8, self.machine.default_platform.io_boards[0].driver_count)
            self.assertEqual(8, self.machine.default_platform.io_boards[1].switch_count)
            self.assertEqual(4, self.machine.default_platform.io_boards[1].driver_count)
            self.assertEqual(16, self.machine.default_platform.io_boards[2].switch_count)
            self.assertEqual(16, self.machine.default_platform.io_boards[2].driver_count)
            self.assertEqual(16, self.machine.default_platform.io_boards[3].switch_count)
            self.assertEqual(16, self.machine.default_platform.io_boards[3].driver_count)

            self.assertEqual("00.88", self.machine.variables.get_machine_var("fast_dmd_firmware"))
            self.assertEqual("FP-CPU-002-1", self.machine.variables.get_machine_var("fast_dmd_model"))
            self.assertEqual("00.89", self.machine.variables.get_machine_var("fast_rgb_firmware"))
            self.assertEqual("FP-CPU-002-1", self.machine.variables.get_machine_var("fast_rgb_model"))
            self.assertEqual("01.03", self.machine.variables.get_machine_var("fast_net_firmware"))
            self.assertEqual("FP-CPU-002-1", self.machine.variables.get_machine_var("fast_net_model"))
            self.assertEqual("00.10", self.machine.variables.get_machine_var("fast_seg_firmware"))
            self.assertEqual("FP-CPU-002-1", self.machine.variables.get_machine_var("fast_seg_model"))

    def test_coils(self):
        self._test_pulse()
        self._test_long_pulse()
<<<<<<< HEAD
        self._test_pulse_with_hold()
=======
        self._test_timed_enable()
        self._test_default_timed_enable()
>>>>>>> fb4bab57
        self._test_enable_exception()
        self._test_allow_enable()
        self._test_pwm_ssm()
        self._test_coil_configure()

        # test hardware scan
        info_str = """NET CPU: NET FP-CPU-002-1 01.03
RGB CPU: RGB FP-CPU-002-1 00.89
DMD CPU: DMD FP-CPU-002-1 00.88
Segment Controller: SEG FP-CPU-002-1 00.10

Boards:
Board 0 - Model: FP-I/O-3208-2    Firmware: 01.00 Switches: 32 Drivers: 8
Board 1 - Model: FP-I/O-0804-1    Firmware: 01.00 Switches: 8 Drivers: 4
Board 2 - Model: FP-I/O-1616-2    Firmware: 01.00 Switches: 16 Drivers: 16
Board 3 - Model: FP-I/O-1616-2    Firmware: 01.00 Switches: 16 Drivers: 16
"""
        self.assertEqual(info_str, self.machine.default_platform.get_info_string())

    def _test_coil_configure(self):
        self.assertEqual("FAST Board 0", self.machine.coils["c_test"].hw_driver.get_board_name())
        self.assertEqual("FAST Board 3", self.machine.coils["c_flipper_hold"].hw_driver.get_board_name())
        # last driver on board
        self.net_cpu.expected_commands = {
            "DN:2B,00,00,00": "DN:P"
        }
        coil = self.machine.default_platform.configure_driver(self.machine.coils["c_test"].hw_driver.config, '3-15',
                                                              {"connection": "network", "recycle_ms": 10})
        self.assertEqual('2B', coil.number)
        self.advance_time_and_run(.1)
        self.assertFalse(self.net_cpu.expected_commands)

        # board 0 has 8 drivers. configuring driver 9 should not work
        with self.assertRaises(AssertionError):
            self.machine.default_platform.configure_driver(self.machine.coils["c_test"].hw_driver.config, '0-8',
                                                           {"connection": "network", "recycle_ms": 10})

        # only boards 0-3 exist
        with self.assertRaises(AssertionError):
            self.machine.default_platform.configure_driver(self.machine.coils["c_test"].hw_driver.config, '4-0',
                                                           {"connection": "network", "recycle_ms": 10})

        # only 8 + 4 + 16 + 16 = 44 = 0x2C driver exist
        with self.assertRaises(AssertionError):
            self.machine.default_platform.configure_driver(self.machine.coils["c_test"].hw_driver.config, '44',
                                                           {"connection": "network", "recycle_ms": 10})

    def _test_pulse(self):
        self.net_cpu.expected_commands = {
            "DN:04,89,00,10,17,FF,00,00,00": "DN:P"
        }
        # pulse coil 4
        self.machine.coils["c_test"].pulse()
        self.advance_time_and_run(.1)
        self.assertFalse(self.net_cpu.expected_commands)

    def _test_long_pulse(self):
        # enable command
        self.net_cpu.expected_commands = {
            "DN:12,C1,00,18,00,FF,FF,00": "DN:P"
        }
        self.machine.coils["c_long_pulse"].pulse()
        self.advance_time_and_run(.1)
        self.assertFalse(self.net_cpu.expected_commands)

        # disable command
        self.net_cpu.expected_commands = {
            "TN:12,02": "TN:P"
        }

        self.advance_time_and_run(1)
        # pulse_ms is 2000ms, so after 1s, this should not be sent
        self.assertTrue(self.net_cpu.expected_commands)

        self.advance_time_and_run(1)
        # but after 2s, it should be
        self.assertFalse(self.net_cpu.expected_commands)

<<<<<<< HEAD
    def _test_pulse_with_hold(self):
=======
    def _test_timed_enable(self):
>>>>>>> fb4bab57
        # enable command
        self.net_cpu.expected_commands = {
            "DN:16,89,00,10,14,FF,88,C8,00": "DN:P"
        }
<<<<<<< HEAD
        self.machine.coils["c_pulse_and_hold"].pulse()
=======
        self.machine.coils["c_timed_enable"].timed_enable()
        self.advance_time_and_run(.1)
        self.assertFalse(self.net_cpu.expected_commands)

    def _test_default_timed_enable(self):
        # enable command
        self.net_cpu.expected_commands = {
            "DN:17,89,00,10,14,FF,88,C8,00": "DN:P"
        }
        self.machine.coils["c_default_timed_enable"].pulse()
>>>>>>> fb4bab57
        self.advance_time_and_run(.1)
        self.assertFalse(self.net_cpu.expected_commands)

    def _test_enable_exception(self):
        # enable coil which does not have allow_enable
        with self.assertRaises(AssertionError):
            self.machine.coils["c_test"].enable()
            self.advance_time_and_run(.1)

    def _test_allow_enable(self):
        self.net_cpu.expected_commands = {
            "DN:06,C1,00,18,17,FF,FF,00": "DN:P"
        }
        self.machine.coils["c_test_allow_enable"].enable()
        self.advance_time_and_run(.1)
        self.assertFalse(self.net_cpu.expected_commands)

    def _test_pwm_ssm(self):
        self.net_cpu.expected_commands = {
            "DN:13,C1,00,18,0A,FF,84224244,00": "DN:P"
        }
        self.machine.coils["c_hold_ssm"].enable()
        self.advance_time_and_run(.1)
        self.assertFalse(self.net_cpu.expected_commands)

    def test_nano_reboot(self):
        # NANO reboots
        self.net_cpu.queue.append("!B:00")
        self.advance_time_and_run(.1)
        # assert that MPF will stop
        self.assertTrue(self.machine.stop_future.done())

    def test_rules(self):
        self._test_enable_exception_hw_rule()
        self._test_two_rules_one_switch()
        self._test_hw_rule_pulse()
        self._test_hw_rule_pulse_pwm32()
        self._test_hw_rule_pulse_inverted_switch()
        self._test_hw_rule_same_board()

    def _test_hw_rule_same_board(self):
        self.net_cpu.expected_commands = {
            "DN:21,01,07,10,0A,FF,00,00,14": "DN:P"
        }
        # coil and switch are on different boards but first 8 switches always work
        self.machine.autofire_coils["ac_different_boards"].enable()
        self.advance_time_and_run(.1)
        self.assertFalse(self.net_cpu.expected_commands)

        # switch and coil on board 3. should work
        self.net_cpu.expected_commands = {
            "DN:21,01,39,10,0A,FF,00,00,14": "DN:P",
            "SN:39,01,02,02": "SN:P"
        }
        self.machine.autofire_coils["ac_board_3"].enable()
        self.advance_time_and_run(.1)
        self.assertFalse(self.net_cpu.expected_commands)

        self.net_cpu.expected_commands = {
            "DN:10,01,03,10,0A,89,00,00,14": "DN:P",
        }
        # coil and switch are on different boards
        with self.assertRaises(AssertionError):
            self.machine.autofire_coils["ac_broken_combination"].enable()
            self.advance_time_and_run(.1)

    def _test_enable_exception_hw_rule(self):
        # enable coil which does not have allow_enable
        with self.assertRaises(AssertionError):
            self.machine.flippers["f_test_single"].config['main_coil_overwrite']['hold_power'] = 1.0
            self.machine.flippers["f_test_single"].enable()

        self.machine.flippers["f_test_single"].config['main_coil_overwrite']['hold_power'] = None

    def _test_two_rules_one_switch(self):
        self.net_cpu.expected_commands = {
            "SN:03,01,02,02": "SN:P",
            "DN:04,01,03,10,17,FF,00,00,1B": "DN:P",
            "DN:06,01,03,10,17,FF,00,00,2E": "DN:P"
        }
        self.post_event("ac_same_switch")
        self.hit_and_release_switch("s_flipper")
        self.advance_time_and_run(.1)
        self.assertFalse(self.net_cpu.expected_commands)

    def _test_hw_rule_pulse(self):
        self.net_cpu.expected_commands = {
            "DN:07,01,16,10,0A,FF,00,00,14": "DN:P",  # hw rule
            "SN:16,01,02,02": "SN:P"                  # debounce quick on switch
        }
        self.machine.autofire_coils["ac_slingshot_test"].enable()
        self.advance_time_and_run(.1)
        self.assertFalse(self.net_cpu.expected_commands)

        self.net_cpu.expected_commands = {
            "DN:07,81": "DN:P"
        }
        self.machine.autofire_coils["ac_slingshot_test"].disable()
        self.advance_time_and_run(.1)
        self.assertFalse(self.net_cpu.expected_commands)

    def _test_hw_rule_pulse_pwm32(self):
        self.net_cpu.expected_commands = {
            "DN:11,89,00,10,0A,AAAAAAAA,00,00,00": "DN:P"
        }
        self.machine.coils["c_pulse_pwm32_mask"].pulse()
        self.advance_time_and_run(.1)
        self.assertFalse(self.net_cpu.expected_commands)

        self.net_cpu.expected_commands = {
            "DN:11,C1,00,18,0A,AAAAAAAA,4A4A4A4A,00": "DN:P"
        }
        self.machine.coils["c_pulse_pwm32_mask"].enable()
        self.advance_time_and_run(.1)
        self.assertFalse(self.net_cpu.expected_commands)

    def _test_hw_rule_pulse_inverted_switch(self):
        self.net_cpu.expected_commands = {
            "DN:07,11,1A,10,0A,FF,00,00,14": "DN:P",
            "SN:1A,01,02,02": "SN:P"
        }
        self.machine.autofire_coils["ac_inverted_switch"].enable()
        self.advance_time_and_run(.1)
        self.assertFalse(self.net_cpu.expected_commands)

    def test_firmware_update(self):
        commands = []

        def _catch_update(cmd):
            commands.append(cmd)
            return len(cmd)
        parse_func = self.net_cpu.write
        self.net_cpu.write = _catch_update
        output = self.machine.default_platform.update_firmware()
        self.advance_time_and_run()
        self.net_cpu.write = parse_func
        # check if we send the dummy update
        self.assertEqual([b'BL:AA55\r>>>>>>>>>>>>>>>>>>>>>>>>>>>>>>>>>>>>>>>>>>>>>>>>>>>>>>>>>>>>>>>>>>>>>>>>>>>>>>>>>>>'
                          b'>>>>>>>>>>>>>>>>>>>>>>>>>>>>>>>>>>>>>>>>>>>>>>>>>>>>>>>>>>>>>>>>>>>>>>>>>>>>>>>>>>>>>>>>>>>>'
                          b'>>>>>>>>>>>>>>>>>>>>>>>>>\rBL:AA55\r<<<<<<<<<<<<<<<<<<<<<<<<<<<<<<<<<<<<<<<<<<<<<<<<<<<<<<<<'
                          b'<<<<<<<<<<<<<<<<<<<<<<<<<<<<<<<<<<<<<<<<<<<<<<<<<<<<<<<<<<<<<<<<<<<<<<<<<<<<<<<<<<<<<<<<<<<<'
                          b'<<<<<<<<<<<<<<<<<<<<<<<<<<<<<<<<<<<<<<<<<<<<<<<<<<<<\rBL:AA55\r>>>>>>>>>>>>>>>>>>>>>>>>>>>>>'
                          b'>>>>>>>>>>>>>>>>>>>>>>>>>>>>>>>>>>>>>>>>>>>>>>>>>>>>>>>>>>>>>>>>>>>>>>>>>>>>>>>>>>>>>>>>>>>>'
                          b'>>>>>>>>>>>>>>>>>>>>>>>>>>>>>>>>>>>>>>>>>>>>>>>>>>>>>>>>>>>>>>>>>>>>>>>>>>>>>>>\rDUMMY UPDAT'
                          b'E\r', b'WD:3e8\r', b'WD:3e8\r'], commands)
        expected_output = """NET CPU is version 01.03
Found an update to version 1.04 for the NET CPU. Will flash file firmware/FAST_NET_01_04_00.txt
Update done.
"""
        self.assertEqual(expected_output, output)

    def test_servo(self):
        # go to min position
        self.net_cpu.expected_commands = {
                "XO:03,00": "XO:P"
        }
        self.machine.servos["servo1"].go_to_position(0)
        self.advance_time_and_run(.1)
        self.assertFalse(self.net_cpu.expected_commands)

        # go to max position
        self.net_cpu.expected_commands = {
                "XO:03,FF": "XO:P"
        }
        self.machine.servos["servo1"].go_to_position(1)
        self.advance_time_and_run(.1)
        self.assertFalse(self.net_cpu.expected_commands)

    def _switch_hit_cb(self, **kwargs):
        self.switch_hit = True

    def test_switches(self):
        self._test_switch_changes()
        self._test_switch_changes_nc()
        self._test_switch_configure()

    def _test_switch_configure(self):
        # last switch on first board
        self.net_cpu.expected_commands = {
            "SN:1F,01,04,04": "SN:P"
        }
        self.machine.default_platform.configure_switch('0-31', SwitchConfig(name="", debounce='auto', invert=0), {})
        self.advance_time_and_run(.1)
        self.assertFalse(self.net_cpu.expected_commands)

        # next should not work
        with self.assertRaises(AssertionError):
            self.machine.default_platform.configure_switch('0-32', SwitchConfig(name="", debounce='auto', invert=0), {})

        self.net_cpu.expected_commands = {
            "SN:47,01,04,04": "SN:P"
        }
        self.machine.default_platform.configure_switch('3-15', SwitchConfig(name="", debounce='auto', invert=0), {})
        self.advance_time_and_run(.1)
        self.assertFalse(self.net_cpu.expected_commands)

        # invalid board
        with self.assertRaises(AssertionError):
            self.machine.default_platform.configure_switch('4-0', SwitchConfig(name="", debounce='auto', invert=0), {})

        # last switch is 0x47. 0x48 = 72
        with self.assertRaises(AssertionError):
            self.machine.default_platform.configure_switch('72', SwitchConfig(name="", debounce='auto', invert=0), {})

    def _test_switch_changes(self):
        self.assertSwitchState("s_flipper", 0)
        self.assertSwitchState("s_flipper_eos", 1)

        self.switch_hit = False
        self.advance_time_and_run(1)
        self.assertSwitchState("s_test", 0)
        self.assertFalse(self.switch_hit)

        self.machine.events.add_handler("s_test_active", self._switch_hit_cb)
        self.machine.default_platform.process_received_message("-N:07", "NET")
        self.advance_time_and_run(1)

        self.assertTrue(self.switch_hit)
        self.assertSwitchState("s_test", 1)
        self.switch_hit = False

        self.advance_time_and_run(1)
        self.assertFalse(self.switch_hit)
        self.assertSwitchState("s_test", 1)

        self.machine.default_platform.process_received_message("/N:07", "NET")
        self.advance_time_and_run(1)
        self.assertFalse(self.switch_hit)
        self.assertSwitchState("s_test", 0)

    def _test_switch_changes_nc(self):
        self.switch_hit = False
        self.advance_time_and_run(1)
        self.assertSwitchState("s_test_nc", 1)
        self.assertFalse(self.switch_hit)

        self.advance_time_and_run(1)
        self.assertFalse(self.switch_hit)
        self.assertSwitchState("s_test_nc", 1)

        self.machine.default_platform.process_received_message("-N:1A", "NET")
        self.advance_time_and_run(1)
        self.assertFalse(self.switch_hit)
        self.assertSwitchState("s_test_nc", 0)

        self.machine.events.add_handler("s_test_nc_active", self._switch_hit_cb)
        self.machine.default_platform.process_received_message("/N:1A", "NET")
        self.advance_time_and_run(1)

        self.assertSwitchState("s_test_nc", 1)
        self.assertTrue(self.switch_hit)
        self.switch_hit = False

    def test_flipper_single_coil(self):
        # manual flip no hw rule
        self.net_cpu.expected_commands = {
            "DN:20,89,00,10,0A,FF,00,00,00": "DN:P",
        }
        self.machine.coils["c_flipper_main"].pulse()
        self.advance_time_and_run(.1)
        self.assertFalse(self.net_cpu.expected_commands)

        # manual enable no hw rule
        self.net_cpu.expected_commands = {
            "DN:20,C1,00,18,0A,FF,01,00": "DN:P"
        }
        self.machine.coils["c_flipper_main"].enable()
        self.advance_time_and_run(.1)
        self.assertFalse(self.net_cpu.expected_commands)

        # manual disable no hw rule
        self.net_cpu.expected_commands = {
            "TN:20,02": "TN:P"
        }
        self.machine.coils["c_flipper_main"].disable()
        self.advance_time_and_run(.1)
        self.assertFalse(self.net_cpu.expected_commands)

        # flipper rule enable
        self.net_cpu.expected_commands = {
            "DN:20,01,01,18,0B,FF,01,00,00": "DN:P",
            "SN:01,01,02,02": "SN:P"
        }
        self.machine.flippers["f_test_single"].enable()
        self.advance_time_and_run(.1)
        self.assertFalse(self.net_cpu.expected_commands)

        # manual flip with hw rule in action
        self.net_cpu.expected_commands = {
            "DN:20,89,00,10,0A,FF,00,00,00": "DN:P",    # configure and pulse
            "DN:20,01,01,18,0B,FF,01,00,00": "DN:P",    # restore rule
        }
        self.machine.coils["c_flipper_main"].pulse()
        self.advance_time_and_run(.1)
        self.assertFalse(self.net_cpu.expected_commands)

        # manual flip with hw rule in action without reconfigure (same pulse)
        self.net_cpu.expected_commands = {
            "TN:20,01": "TN:P",                         # pulse
        }
        self.machine.coils["c_flipper_main"].pulse(11)
        self.advance_time_and_run(.1)
        self.assertFalse(self.net_cpu.expected_commands)

        # manual enable with hw rule (same pulse)
        self.net_cpu.expected_commands = {
            "TN:20,03": "TN:P"
        }
        self.machine.coils["c_flipper_main"].enable(pulse_ms=11)
        self.advance_time_and_run(.1)
        self.assertFalse(self.net_cpu.expected_commands)

        # manual disable with hw rule
        self.net_cpu.expected_commands = {
            "TN:20,02": "TN:P",
            "TN:20,00": "TN:P"   # reenable autofire rule
        }
        self.machine.coils["c_flipper_main"].disable()
        self.advance_time_and_run(.1)
        self.assertFalse(self.net_cpu.expected_commands)

        # manual enable with hw rule (different pulse)
        self.net_cpu.expected_commands = {
            "DN:20,C1,00,18,0A,FF,01,00": "DN:P",       # configure pwm + enable
        }
        self.machine.coils["c_flipper_main"].enable()
        self.advance_time_and_run(.1)
        self.assertFalse(self.net_cpu.expected_commands)

        # manual disable with hw rule
        self.net_cpu.expected_commands = {
            "TN:20,02": "TN:P",
            "DN:20,01,01,18,0B,FF,01,00,00": "DN_P",    # configure rules
            "TN:20,00": "TN:P"                          # reenable autofire rule
        }
        self.machine.coils["c_flipper_main"].disable()
        self.advance_time_and_run(.1)
        self.assertFalse(self.net_cpu.expected_commands)

        # disable rule
        self.net_cpu.expected_commands = {
            "DN:20,81": "DN:P"
        }
        self.machine.flippers["f_test_single"].disable()
        self.advance_time_and_run(.1)
        self.assertFalse(self.net_cpu.expected_commands)

        # manual flip no hw rule
        self.net_cpu.expected_commands = {
            "DN:20,89,00,10,0A,FF,00,00,00": "DN:P"
        }
        self.machine.coils["c_flipper_main"].pulse()
        self.advance_time_and_run(.1)
        self.assertFalse(self.net_cpu.expected_commands)

        # manual flip again with cached config
        self.net_cpu.expected_commands = {
            "TN:20,01": "TN:P",
        }
        self.machine.coils["c_flipper_main"].pulse()
        self.advance_time_and_run(.1)
        self.assertFalse(self.net_cpu.expected_commands)

    def test_flipper_two_coils(self):
        # we pulse the main coil (20)
        # hold coil (21) is pulsed + enabled
        self.net_cpu.expected_commands = {
            "DN:20,01,01,18,0A,FF,00,00,00": "DN:P",
            "DN:21,01,01,18,0A,FF,01,00,00": "DN:P",
            "SN:01,01,02,02": "SN:P",
        }
        self.machine.flippers["f_test_hold"].enable()
        self.advance_time_and_run(.1)
        self.assertFalse(self.net_cpu.expected_commands)

        self.net_cpu.expected_commands = {
            "DN:20,81": "DN:P",
            "DN:21,81": "DN:P"
        }
        self.machine.flippers["f_test_hold"].disable()
        self.advance_time_and_run(.1)
        self.assertFalse(self.net_cpu.expected_commands)

    def test_dmd_update(self):

        # test configure
        dmd = self.machine.default_platform.configure_dmd()

        # test set frame to buffer
        frame = bytearray()
        for i in range(4096):
            frame.append(64 + i % 192)

        frame = bytes(frame)

        # test draw
        self.dmd_cpu.expected_commands = {
            b'BM:' + frame: False
        }
        dmd.update(frame)

        self.advance_time_and_run(.1)

        self.assertFalse(self.dmd_cpu.expected_commands)

    def test_bootloader_crash(self):
        # Test that the machine stops if the RGB processor sends a bootloader msg
        self.machine.stop = MagicMock()
        self.machine.default_platform.process_received_message("!B:00", "RGB")
        self.advance_time_and_run(1)
        self.assertTrue(self.machine.stop.called)

    def test_bootloader_crash_ignored(self):
        # Test that RGB processor bootloader msgs can be ignored
        self.machine.default_platform.config['ignore_rgb_crash'] = True
        self.mock_event('fast_rgb_rebooted')
        self.machine.stop = MagicMock()
        self.machine.default_platform.process_received_message("!B:00", "RGB")
        self.advance_time_and_run(1)
        self.assertFalse(self.machine.stop.called)
        self.assertEventCalled('fast_rgb_rebooted')

    def test_lights_and_leds(self):
        self._test_matrix_light()
        self._test_pdb_gi_light()
        self._test_pdb_led()

    def _test_matrix_light(self):
        # test enable of matrix light
        self.net_cpu.expected_commands = {
            "L1:23,FF": "L1:P",
        }
        self.machine.lights["test_pdb_light"].on()
        self.advance_time_and_run(.1)
        self.assertFalse(self.net_cpu.expected_commands)

        # test enable of matrix light with brightness
        self.net_cpu.expected_commands = {
            "L1:23,80": "L1:P",
        }
        self.machine.lights["test_pdb_light"].on(brightness=128)
        self.advance_time_and_run(.1)
        self.assertFalse(self.net_cpu.expected_commands)

        # test disable of matrix light
        self.net_cpu.expected_commands = {
            "L1:23,00": "L1:P",
        }
        self.machine.lights["test_pdb_light"].off()
        self.advance_time_and_run(.1)
        self.assertFalse(self.net_cpu.expected_commands)

        # test disable of matrix light with brightness
        self.net_cpu.expected_commands = {
            "L1:23,00": "L1:P",
        }
        self.machine.lights["test_pdb_light"].on(brightness=255, fade_ms=100)
        self.advance_time_and_run(.02)
        self.assertFalse(self.net_cpu.expected_commands)

        # step 1
        self.net_cpu.expected_commands = {
            "L1:23,32": "L1:P",
            "L1:23,33": "L1:P",
        }
        self.advance_time_and_run(.02)
        self.assertEqual(1, len(self.net_cpu.expected_commands))

        # step 2
        self.net_cpu.expected_commands = {
            "L1:23,65": "L1:P",
            "L1:23,66": "L1:P",
        }
        self.advance_time_and_run(.02)
        self.assertEqual(1, len(self.net_cpu.expected_commands))

        # step 3
        self.net_cpu.expected_commands = {
            "L1:23,98": "L1:P",
            "L1:23,99": "L1:P",
        }
        self.advance_time_and_run(.02)
        self.assertEqual(1, len(self.net_cpu.expected_commands))

        # step 4
        self.net_cpu.expected_commands = {
            "L1:23,CB": "L1:P",
            "L1:23,CC": "L1:P",
        }
        self.advance_time_and_run(.02)
        self.assertEqual(1, len(self.net_cpu.expected_commands))

        # step 5
        self.net_cpu.expected_commands = {
            "L1:23,FE": "L1:P",
            "L1:23,FF": "L1:P",
        }
        self.advance_time_and_run(.02)
        self.assertEqual(1, len(self.net_cpu.expected_commands))

        # step 6 if step 5 did not send FF
        if "L1:23,FE" not in self.net_cpu.expected_commands:
            self.net_cpu.expected_commands = {
                "L1:23,FF": "L1:P",
            }
            self.advance_time_and_run(.02)
            self.assertFalse(self.net_cpu.expected_commands)

    def _test_pdb_gi_light(self):
        # test gi on
        device = self.machine.lights["test_gi"]
        self.net_cpu.expected_commands = {
            "GI:2A,FF": "GI:P",
        }
        device.on()
        self.advance_time_and_run(.1)
        self.assertFalse(self.net_cpu.expected_commands)

        self.net_cpu.expected_commands = {
            "GI:2A,80": "GI:P",
        }
        device.on(brightness=128)
        self.advance_time_and_run(.1)
        self.assertFalse(self.net_cpu.expected_commands)

        self.net_cpu.expected_commands = {
            "GI:2A,F5": "GI:P",
        }
        device.on(brightness=245)
        self.advance_time_and_run(.1)
        self.assertFalse(self.net_cpu.expected_commands)

        # test gi off
        self.net_cpu.expected_commands = {
            "GI:2A,00": "GI:P",
        }
        device.off()
        self.advance_time_and_run(.1)
        self.assertFalse(self.net_cpu.expected_commands)

        self.net_cpu.expected_commands = {
            "GI:2A,F5": "GI:P",
        }
        device.on(brightness=245)
        self.advance_time_and_run(.1)
        self.assertFalse(self.net_cpu.expected_commands)

        self.net_cpu.expected_commands = {
            "GI:2A,00": "GI:P",
        }
        device.on(brightness=0)
        self.advance_time_and_run(.1)
        self.assertFalse(self.net_cpu.expected_commands)

    def _test_pdb_led(self):
        self.advance_time_and_run()
        device = self.machine.lights["test_led"]
        device2 = self.machine.lights["test_led2"]
        self.assertEqual("000000", self.rgb_cpu.leds['97'])
        self.assertEqual("000000", self.rgb_cpu.leds['98'])
        # test led on
        device.on()
        self.advance_time_and_run(1)
        self.assertEqual("ffffff", self.rgb_cpu.leds['97'])
        self.assertEqual("000000", self.rgb_cpu.leds['98'])

        device2.color("001122")

        # test led off
        device.off()
        self.advance_time_and_run(1)
        self.assertEqual("000000", self.rgb_cpu.leds['97'])
        self.assertEqual("001122", self.rgb_cpu.leds['98'])

        # test led color
        device.color(RGBColor((2, 23, 42)))
        self.advance_time_and_run(1)
        self.assertEqual("02172a", self.rgb_cpu.leds['97'])

        # test led off
        device.off()
        self.advance_time_and_run(1)
        self.assertEqual("000000", self.rgb_cpu.leds['97'])

        self.advance_time_and_run(.02)

        # fade led over 100ms
        device.color(RGBColor((100, 100, 100)), fade_ms=100)
        self.advance_time_and_run(.03)
        self.assertTrue(10 < int(self.rgb_cpu.leds['97'][0:2], 16) < 40)
        self.assertTrue(self.rgb_cpu.leds['97'][0:2] == self.rgb_cpu.leds['97'][2:4] == self.rgb_cpu.leds['97'][4:6])
        self.advance_time_and_run(.03)
        self.assertTrue(40 < int(self.rgb_cpu.leds['97'][0:2], 16) < 60)
        self.assertTrue(self.rgb_cpu.leds['97'][0:2] == self.rgb_cpu.leds['97'][2:4] == self.rgb_cpu.leds['97'][4:6])
        self.advance_time_and_run(.03)
        self.assertTrue(60 < int(self.rgb_cpu.leds['97'][0:2], 16) < 90)
        self.assertTrue(self.rgb_cpu.leds['97'][0:2] == self.rgb_cpu.leds['97'][2:4] == self.rgb_cpu.leds['97'][4:6])
        self.advance_time_and_run(2)
        self.assertEqual("646464", self.rgb_cpu.leds['97'])

    @expect_startup_error()
    @test_config("error_lights.yaml")
    def test_light_errors(self):
        self.assertIsInstance(self.startup_error, ConfigFileError)
        self.assertEqual(7, self.startup_error.get_error_no())
        self.assertEqual("light.test_led", self.startup_error.get_logger_name())
        self.assertIsInstance(self.startup_error.__cause__, ConfigFileError)
        self.assertEqual(9, self.startup_error.__cause__.get_error_no())
        self.assertEqual("FAST", self.startup_error.__cause__.get_logger_name())
        self.assertEqual("Light syntax is number-channel (but was \"3\") for light test_led.",
                         self.startup_error.__cause__._message)<|MERGE_RESOLUTION|>--- conflicted
+++ resolved
@@ -223,10 +223,7 @@
             "DN:12,00,00,00": "DN:P",
             "DN:13,00,00,00": "DN:P",
             "DN:16,00,00,00": "DN:P",
-<<<<<<< HEAD
-=======
             "DN:17,00,00,00": "DN:P",
->>>>>>> fb4bab57
             "DN:20,00,00,00": "DN:P",
             "DN:21,00,00,00": "DN:P",
             "DN:01,C1,00,18,00,FF,FF,00": "DN:P",   # configure digital output
@@ -269,12 +266,8 @@
     def test_coils(self):
         self._test_pulse()
         self._test_long_pulse()
-<<<<<<< HEAD
-        self._test_pulse_with_hold()
-=======
         self._test_timed_enable()
         self._test_default_timed_enable()
->>>>>>> fb4bab57
         self._test_enable_exception()
         self._test_allow_enable()
         self._test_pwm_ssm()
@@ -353,18 +346,11 @@
         # but after 2s, it should be
         self.assertFalse(self.net_cpu.expected_commands)
 
-<<<<<<< HEAD
-    def _test_pulse_with_hold(self):
-=======
     def _test_timed_enable(self):
->>>>>>> fb4bab57
         # enable command
         self.net_cpu.expected_commands = {
             "DN:16,89,00,10,14,FF,88,C8,00": "DN:P"
         }
-<<<<<<< HEAD
-        self.machine.coils["c_pulse_and_hold"].pulse()
-=======
         self.machine.coils["c_timed_enable"].timed_enable()
         self.advance_time_and_run(.1)
         self.assertFalse(self.net_cpu.expected_commands)
@@ -375,7 +361,6 @@
             "DN:17,89,00,10,14,FF,88,C8,00": "DN:P"
         }
         self.machine.coils["c_default_timed_enable"].pulse()
->>>>>>> fb4bab57
         self.advance_time_and_run(.1)
         self.assertFalse(self.net_cpu.expected_commands)
 

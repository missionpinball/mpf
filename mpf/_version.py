--- conflicted
+++ resolved
@@ -10,11 +10,7 @@
 
 """
 
-<<<<<<< HEAD
-__version__ = '0.80.0.dev4'
-=======
-__version__ = '0.57.4.dev1'  # Also consider whether MPF-MC pyproject.toml should be updated
->>>>>>> e2503c20
+__version__ = '0.80.0.dev5'
 '''The full version of MPF.'''
 
 __short_version__ = '0.80'

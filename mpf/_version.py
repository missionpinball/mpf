"""Holds various Version strings of MPF.

This modules holds the MPF version strings, including the version of BCP it
needs and the config file version it needs.

It's used internally for all sorts of things, from printing the output of the
`mpf --version` command, to making sure any processes connected via BCP are
the proper versions, to automatically triggering new builds and deployments to
PyPI.

"""

<<<<<<< HEAD
__version__ = '0.57.0.dev1'
=======
__version__ = '0.56.1.dev10'
>>>>>>> 67e8876b
'''The full version of MPF.'''

__short_version__ = '0.57'
'''The major.minor version of MPF.'''

__bcp_version__ = '1.1'
'''The version of BCP this build of MPF uses.'''

__config_version__ = '6'
'''The config file version this build of MPF uses.'''

__show_version__ = '6'
'''The show format version this build of MPF uses.'''

# pylint: disable-msg=invalid-name
version = "Mission Pinball Framework (FAST Dev Fork) v{}".format(__version__)
'''A friendly version string for this build of MPF.'''
# TODO change back before mainlining

# pylint: disable-msg=invalid-name
extended_version = "Mission Pinball Framework v{}, Config version:{}, Show version: {}, " \
                   "BCP version:{}".format(__version__, __config_version__,
                                           __show_version__, __bcp_version__)
'''An extended version string that includes the MPF version, show version,
and BCP versions used in this build of MPF.'''

<<<<<<< HEAD
log_url = "https://missionpinball.org/logs"

=======
if "dev" in __version__:
    # pylint: disable-msg=invalid-name
    log_url = "https://missionpinball.org/logs/{}"
else:
    # pylint: disable-msg=invalid-name
    log_url = "https://missionpinball.org/{}/logs/{{}}".format(__short_version__)
>>>>>>> 67e8876b

__api__ = ['version',
           '__short_version__',
           '__bcp_version__',
           '__config_version__',
           '__show_version__',
           'version',
           'extended_version',
           'log_url']<|MERGE_RESOLUTION|>--- conflicted
+++ resolved
@@ -10,11 +10,7 @@
 
 """
 
-<<<<<<< HEAD
 __version__ = '0.57.0.dev1'
-=======
-__version__ = '0.56.1.dev10'
->>>>>>> 67e8876b
 '''The full version of MPF.'''
 
 __short_version__ = '0.57'
@@ -41,17 +37,12 @@
 '''An extended version string that includes the MPF version, show version,
 and BCP versions used in this build of MPF.'''
 
-<<<<<<< HEAD
-log_url = "https://missionpinball.org/logs"
-
-=======
 if "dev" in __version__:
     # pylint: disable-msg=invalid-name
-    log_url = "https://missionpinball.org/logs/{}"
+    log_url = "https://docs.missionpinball.org/en/dev/logs/{}.html"
 else:
     # pylint: disable-msg=invalid-name
-    log_url = "https://missionpinball.org/{}/logs/{{}}".format(__short_version__)
->>>>>>> 67e8876b
+    log_url = "https://docs.missionpinball.org/en/{}/logs/{{}}.html".format(__short_version__)
 
 __api__ = ['version',
            '__short_version__',

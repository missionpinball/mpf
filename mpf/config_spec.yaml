--- conflicted
+++ resolved
@@ -620,11 +620,7 @@
     console_log: single|enum(none,basic,full)|none
     file_log: single|enum(none,basic,full)|basic
 fast_net:
-<<<<<<< HEAD
     port: single|str|
-=======
-    port: list|str|
->>>>>>> 3592fa02
     io_loop: dict|str:subconfig(fast_io_loop)|None
     baud: single|int|921600
     debug: single|bool|false

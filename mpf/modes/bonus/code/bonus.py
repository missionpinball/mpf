"""Bonus mode for MPF."""
from mpf.core.mode import Mode


class Bonus(Mode):

    """Bonus mode for MPF.

    Give a player bonus for their achievements, but only if the machine is not
    tilted.
    """

    __slots__ = ["bonus_score", "settings", "display_delay", "bonus_entries", "bonus_iterator"]

    def __init__(self, *args, **kwargs):
        """Initialize bonus mode."""
        super().__init__(*args, **kwargs)
        self.bonus_score = None

        self.settings = self.machine.config_validator.validate_config(
            'bonus_mode_settings', self.config.get("mode_settings"))

        self.display_delay = self.settings["display_delay_ms"]
        self.bonus_entries = self.settings["bonus_entries"]
        self.bonus_iterator = None

    def mode_start(self, **kwargs):
        """Start the bonus mode and setup all handlers."""
        if not self.bonus_entries:
            raise ValueError(
                "Bonus mode started, but `bonus_entries` is not configured.")

        if not self.machine.game:
            self.debug_log("Game is not running. Skipping bonus.")
            self.stop()
            return

        if self.machine.game.tilted:
            self.debug_log("Machine is tilted. Skipping bonus.")
            self._reset_all_scores()
            self.stop()
            return

        self.bonus_score = 0
        self.bonus_iterator = iter(self.bonus_entries)
        self.display_delay = self.settings["display_delay_ms"]
        self.machine.events.post('bonus_start')
        '''event: bonus_start

        desc: The end-of-ball bonus is starting. You can use this event in
        your slide player to trigger the bonus intro slide. If the game has
        tilted, this event will not be posted.

        '''
        self.delay.add(name='bonus', ms=self.display_delay,
                       callback=self._bonus_next_item)

        if self.settings["hurry_up_event"]:
            self.add_mode_event_handler(self.settings['hurry_up_event'],
                                        self.hurry_up)

        if self.settings["end_bonus_event"]:
            self.add_mode_event_handler(self.settings['end_bonus_event'],
                                        self._end_bonus)

    def hurry_up(self, **kwargs):
        """Change the slide display delay to the "hurry up" setting.

        This is typically used with a flipper cancel event to hurry up the
        bonus display when the player hits both flippers.
        """
        del kwargs
        self.display_delay = self.settings["hurry_up_delay_ms"]
        self.delay.run_now('bonus')

    def _reset_all_scores(self):
        """Reset score entries without scoring them.

        We keep the permanent entries.
        """
        self.debug_log("Resetting player_score_entries that are set to reset.")
        for entry in self.bonus_entries:
            if entry['reset_player_score_entry']:
                self.player.vars[entry['player_score_entry']] = 0

    def _bonus_next_item(self):

        try:
            entry = next(self.bonus_iterator)
        except StopIteration:
            self._subtotal()
            return

<<<<<<< HEAD
        # Because all bonus events are 'bonus_entry' with a name arg, the
        # following names are reserved for end-of-bonus behavior.
        assert entry not in ["subtotal", "multiplier", "total"], "Bonus entry cannot be reserved word '%s'" % entry

        # Calling player.vars.get() instead of player.get() bypasses the
        # auto-fill zero and will throw if there is no player variable.
        # The fallback value of 1 is used for bonus entries that don't use
        # a player score, which are multiplied by one to get the bonus.
        hits = self.player.vars.get(entry['player_score_entry'], 1)
=======
        # If a player_score_entry is provided, use player getattr to get a
        # fallback value of zero if the variable is not set. Otherwise
        # use 1 as the multiplier for non-player-score bonuses.
        hits = self.player[entry['player_score_entry']] if entry['player_score_entry'] else 1
>>>>>>> 7a966517
        score = entry['score'].evaluate([]) * hits

        if (not score and entry['skip_if_zero']) or (score < 0 and entry['skip_if_negative']):
            self.debug_log("Skipping bonus entry '%s' because its value is 0",
                           entry['entry'])
            self._bonus_next_item()
            return

        # pylint: disable=superfluous-parens
        if self.settings["rounding_value"] and (r := (score % self.settings["rounding_value"])):
            self.debug_log("rounding bonus score %s remainder of %s", score, r)
            if self.settings["rounding_direction"] == "down":
                score -= r
            else:
                score += self.settings["rounding_value"] - r

        self.debug_log("Bonus Entry '%s': score: %s player_score_entry: %s=%s",
                       entry['entry'], score, entry['player_score_entry'], hits)

        self.bonus_score += score
        self.machine.events.post("bonus_entry", entry=entry['entry'],
                                 score=score, text=entry['text'],
                                 bonus_score=self.bonus_score, hits=hits)
        if entry.get("event"):
            self.machine.events.post(entry['event'], score=score,
                                     bonus_score=self.bonus_score, hits=hits)
        if entry['reset_player_score_entry']:
            self.player.vars[entry['player_score_entry']] = 0

        self.delay.add(name='bonus', ms=self.display_delay,
                       callback=self._bonus_next_item)

    def _subtotal(self):
        if self.player.vars.get("bonus_multiplier", 1) == 1:
            self.debug_log(
                "Skipping bonus_multiplier event because the multiplier is 1.")
            self._total_bonus()

        else:
            self.debug_log("Bonus subtotal: %s", self.bonus_score)
            self.machine.events.post('bonus_entry', entry='subtotal',
                                     text="Subtotal", score=self.bonus_score)
            '''event: bonus_subtotal

            desc: Posted by the bonus mode after all the individual bonus
            entries have been posted and processed.

            This event is typically posted just before the bonus multiplier
            screen, so if the bonus multiplier is 1, then this event will
            be skipped.

            args:

            score: The score of the bonus (so far)

            '''
            self.delay.add(name='bonus', ms=self.display_delay,
                           callback=self._do_multiplier)

    def _do_multiplier(self):
        multiplier = self.player.vars.get("bonus_multiplier", 1)
        self.debug_log("Bonus multiplier: %s", multiplier)
        self.machine.events.post('bonus_entry', entry='multiplier',
                                 text="Multiplier", score=multiplier)
        '''event: bonus_multiplier

        desc: Posted after bonus subtotal and used to trigger the bonus
        multiplier screen. If the bonus multiplier is 1, then this event is
        skipped.

        args:

        score: The numeric value of the bonus multiplier.

        '''
        self.bonus_score *= multiplier
        self.delay.add(name='bonus', ms=self.display_delay,
                       callback=self._total_bonus)

    def _total_bonus(self):
        self.player.add_with_kwargs("score", self.bonus_score,
                                    source=self.name)
        self.debug_log("Bonus Total: %s", self.bonus_score)
        self.machine.events.post('bonus_entry', entry='total',
                                 text="Total Bonus", score=self.bonus_score)

        if not self.settings['end_bonus_event']:
            self.delay.add(name='bonus', ms=self.display_delay,
                           callback=self._end_bonus)

    def _end_bonus(self, **kwargs):
        del kwargs
        self.debug_log("Bonus done")
        keep_multiplier = self.settings['keep_multiplier']

        if not keep_multiplier.evaluate({}):
            self.player.bonus_multiplier = 1
        self.stop()<|MERGE_RESOLUTION|>--- conflicted
+++ resolved
@@ -91,40 +91,32 @@
             self._subtotal()
             return
 
-<<<<<<< HEAD
         # Because all bonus events are 'bonus_entry' with a name arg, the
         # following names are reserved for end-of-bonus behavior.
         assert entry not in ["subtotal", "multiplier", "total"], "Bonus entry cannot be reserved word '%s'" % entry
 
-        # Calling player.vars.get() instead of player.get() bypasses the
-        # auto-fill zero and will throw if there is no player variable.
-        # The fallback value of 1 is used for bonus entries that don't use
-        # a player score, which are multiplied by one to get the bonus.
-        hits = self.player.vars.get(entry['player_score_entry'], 1)
-=======
         # If a player_score_entry is provided, use player getattr to get a
         # fallback value of zero if the variable is not set. Otherwise
         # use 1 as the multiplier for non-player-score bonuses.
         hits = self.player[entry['player_score_entry']] if entry['player_score_entry'] else 1
->>>>>>> 7a966517
         score = entry['score'].evaluate([]) * hits
 
         if (not score and entry['skip_if_zero']) or (score < 0 and entry['skip_if_negative']):
-            self.debug_log("Skipping bonus entry '%s' because its value is 0",
-                           entry['entry'])
+            self.info_log("Skipping bonus entry '%s' because its value is 0",
+                          entry['entry'])
             self._bonus_next_item()
             return
 
         # pylint: disable=superfluous-parens
         if self.settings["rounding_value"] and (r := (score % self.settings["rounding_value"])):
-            self.debug_log("rounding bonus score %s remainder of %s", score, r)
+            self.info_log("rounding bonus score %s remainder of %s", score, r)
             if self.settings["rounding_direction"] == "down":
                 score -= r
             else:
                 score += self.settings["rounding_value"] - r
 
-        self.debug_log("Bonus Entry '%s': score: %s player_score_entry: %s=%s",
-                       entry['entry'], score, entry['player_score_entry'], hits)
+        self.info_log("Bonus Entry '%s': score: %s player_score_entry: %s=%s",
+                      entry['entry'], score, entry['player_score_entry'], hits)
 
         self.bonus_score += score
         self.machine.events.post("bonus_entry", entry=entry['entry'],

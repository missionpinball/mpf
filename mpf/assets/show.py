--- conflicted
+++ resolved
@@ -272,12 +272,8 @@
                 self.token_values[token] = list()
             self.token_values[token].append(path)
 
-<<<<<<< HEAD
+    # pylint: disable-msg=too-many-arguments
     def play_with_config(self, show_config: ShowConfig, start_time=None, start_running=True, start_callback=None, stop_callback=None,
-=======
-    # pylint: disable-msg=too-many-arguments
-    def play_with_config(self, show_config: ShowConfig, start_time=None, start_callback=None, stop_callback=None,
->>>>>>> b91ecdd4
                          start_step=None) -> "RunningShow":
         """Play this show with config."""
         if not start_time:

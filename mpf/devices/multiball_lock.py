--- conflicted
+++ resolved
@@ -319,15 +319,6 @@
         '''
 
         # schedule eject of new balls for all physically locked balls
-<<<<<<< HEAD
-        if self.config['balls_to_replace'] == -1 or self.locked_balls <= self.config['balls_to_replace']:
-            self.debug_log("%s locked balls and %s to replace, requesting %s new balls",
-                           self.locked_balls, self.config['balls_to_replace'], balls_to_lock_physically)
-            self._request_new_balls(balls_to_lock_physically)
-        else:
-            self.debug_log("%s locked balls exceeds %s to replace, not requesting any balls",
-                           self.locked_balls, self.config['balls_to_replace'])
-=======
         if self.config['balls_to_replace'] == -1 or new_locked_balls <= self.config['balls_to_replace']:
             self.info_log("%s locked balls and %s to replace, requesting %s new balls",
                           new_locked_balls, self.config['balls_to_replace'], balls_to_lock_physically)
@@ -335,7 +326,6 @@
         else:
             self.info_log("%s locked balls exceeds %s to replace, not requesting any balls",
                           new_locked_balls, self.config['balls_to_replace'])
->>>>>>> 65cbdf3d
 
         self.info_log("Locked %s balls virtually and %s balls physically", balls_to_lock, balls_to_lock_physically)
 

"""Contains code for a virtual hardware platform."""
import asyncio
import logging
from typing import Callable, Tuple

from mpf.platforms.interfaces.segment_display_platform_interface import SegmentDisplayPlatformInterface

from mpf.exceptions.ConfigFileError import ConfigFileError
from mpf.platforms.interfaces.dmd_platform import DmdPlatformInterface
from mpf.platforms.interfaces.light_platform_interface import LightPlatformInterface
from mpf.platforms.interfaces.servo_platform_interface import ServoPlatformInterface
from mpf.platforms.interfaces.switch_platform_interface import SwitchPlatformInterface
from mpf.platforms.interfaces.stepper_platform_interface import StepperPlatformInterface

<<<<<<< HEAD
from mpf.core.platform import ServoPlatform, SwitchPlatform, DriverPlatform, AccelerometerPlatform, I2cPlatform,\
    DmdPlatform, RgbDmdPlatform, LightsPlatform, DriverConfig, SwitchConfig, StepperPlatform
=======
from mpf.core.platform import ServoPlatform, SwitchPlatform, DriverPlatform, AccelerometerPlatform, I2cPlatform, \
    DmdPlatform, RgbDmdPlatform, LightsPlatform, DriverConfig, SwitchConfig, SegmentDisplayPlatform
>>>>>>> 543a47a2
from mpf.core.utility_functions import Util
from mpf.platforms.interfaces.driver_platform_interface import DriverPlatformInterface, PulseSettings, HoldSettings


class VirtualHardwarePlatform(AccelerometerPlatform, I2cPlatform, ServoPlatform, LightsPlatform, SwitchPlatform,
<<<<<<< HEAD
                              DriverPlatform, DmdPlatform, RgbDmdPlatform, StepperPlatform):
=======
                              DriverPlatform, DmdPlatform, RgbDmdPlatform, SegmentDisplayPlatform):
>>>>>>> 543a47a2

    """Base class for the virtual hardware platform."""

    def __init__(self, machine):
        """Initialise virtual platform."""
        super().__init__(machine)
        self._setup_log()

        # Since the virtual platform doesn't have real hardware, we need to
        # maintain an internal list of switches that were confirmed so we have
        # something to send when MPF needs to know the hardware states of
        # switches
        self.hw_switches = dict()
        self.initial_states_sent = False
        self.features['tickless'] = True
        self._next_driver = 1000
        self._next_switch = 1000
        self._next_light = 1000

    def __repr__(self):
        """Return string representation."""
        return '<Platform.Virtual>'

    def _setup_log(self):
        self.log = logging.getLogger("Virtual Platform")
        self.log.debug("Configuring virtual hardware interface.")

    @asyncio.coroutine
    def initialize(self):
        """Initialise platform."""
        pass

    def stop(self):
        """Stop platform."""
        pass

    def configure_servo(self, number: str):
        """Configure a servo device in paltform."""
        return VirtualServo(number)
        
    def configure_stepper(self, number: str):
        """Configure a smart stepper / axis device in platform"""
        return VirtualStepper(number)


    def configure_driver(self, config: DriverConfig, number: str, platform_settings: dict):
        """Configure driver."""
        del platform_settings
        # generate number if None
        if number is None:
            number = self._next_driver
            self._next_driver += 1

        driver = VirtualDriver(config, number)

        return driver

    def configure_switch(self, number: str, config: SwitchConfig, platform_config: dict):
        """Configure switch."""
        # switch needs a number to be distingishable from other switches
        if number is None:
            number = self._next_switch
            self._next_switch += 1

        # We want to have the virtual platform set all the initial switch states
        # to inactive, so we have to check the config.
        self.hw_switches[number] = config.invert

        return VirtualSwitch(config, number)

    def get_hw_switch_states(self):
        """Return hw switch states."""
        if not self.initial_states_sent:

            if 'virtual_platform_start_active_switches' in self.machine.config:

                initial_active_switches = []
                for switch in Util.string_to_list(self.machine.config['virtual_platform_start_active_switches']):
                    if switch not in self.machine.switches:
                        raise ConfigFileError("Switch {} used in virtual_platform_start_active_switches was not found "
                                              "in switches section.".format(switch))
                    initial_active_switches.append(self.machine.switches[switch].hw_switch.number)

                for k in self.hw_switches:
                    if k in initial_active_switches:
                        self.hw_switches[k] ^= 1

            self.initial_states_sent = True

        else:
            switches = [x for x in self.machine.switches if x.platform == self]

            for switch in switches:
                self.hw_switches[switch.hw_switch.number] = switch.state ^ switch.invert

        return self.hw_switches

    def _get_platforms(self):
        platforms = []
        for name, platform in self.machine.config['mpf']['platforms'].items():
            if name == "virtual" or name == "smart_virtual":
                continue
            platforms.append(Util.string_to_class(platform))
        return platforms

    def validate_switch_section(self, switch, config):
        """Validate switch sections."""
        return config

    def validate_coil_section(self, driver, config):
        """Validate coil sections."""
        return config

    def configure_accelerometer(self, config, callback):
        """Configure accelerometer."""
        pass

    def configure_light(self, number, subtype, platform_settings):
        """Configure light channel."""
        del subtype
        return VirtualLight(number, platform_settings)

    def parse_light_number_to_channels(self, number: str, subtype: str):
        """Parse channel str to a list of channels."""
        if number is None:
            number = self._next_light
            self._next_light += 1
        if subtype in ("gi", "matrix"):
            return [
                {
                    "number": str(number)
                }
            ]
        elif subtype == "led" or not subtype:
            return [
                {
                    "number": str(number) + "-r",
                },
                {
                    "number": str(number) + "-g",
                },
                {
                    "number": str(number) + "-b",
                }
            ]
        else:
            raise AssertionError("Unknown subtype {}".format(subtype))

    def clear_hw_rule(self, switch, coil):
        """Clear hw rule."""
        pass

    def i2c_write8(self, address, register, value):
        """Write to I2C."""
        pass

    def i2c_read8(self, address, register):
        """Read I2C."""
        del address
        del register
        return None

    def i2c_read16(self, address, register):
        """Read I2C."""
        del address
        del register
        return None

    def set_pulse_on_hit_and_enable_and_release_rule(self, enable_switch, coil):
        """Set rule."""
        pass

    def set_pulse_on_hit_and_release_rule(self, enable_switch, coil):
        """Set rule."""
        pass

    def set_pulse_on_hit_and_enable_and_release_and_disable_rule(self, enable_switch, disable_switch, coil):
        """Set rule."""
        pass

    def set_pulse_on_hit_rule(self, enable_switch, coil):
        """Set rule."""
        pass

    def configure_dmd(self):
        """Configure DMD."""
        return VirtualDmd()

    def configure_rgb_dmd(self, name: str):
        """Configure DMD."""
        del name
        return VirtualDmd()

    def configure_segment_display(self, number: str) -> SegmentDisplayPlatformInterface:
        """Configure segment display."""
        return VirtualSegmentDisplay(number)


class VirtualSegmentDisplay(SegmentDisplayPlatformInterface):

    """Virtual segment display."""

    def __init__(self, number):
        """Initialise virtual segment display."""
        super().__init__(number)
        self.text = ''

    def set_text(self, text: str):
        """Set text."""
        self.text = text


class VirtualDmd(DmdPlatformInterface):

    """Virtual DMD."""

    def __init__(self):
        """Initialise virtual DMD."""
        self.data = None

    def update(self, data: bytes):
        """Update data on the DMD.

        Args:
            data: bytes to send to DMD
        """
        self.data = data


class VirtualSwitch(SwitchPlatformInterface):

    """Represents a switch in a pinball machine used with virtual hardware."""

    def __init__(self, config, number):
        """Initialise switch."""
        super().__init__(config, number)
        self.log = logging.getLogger('VirtualSwitch')


class VirtualLight(LightPlatformInterface):

    """Virtual Light."""

    def __init__(self, number, settings):
        """Initialise LED."""
        self.settings = settings
        self.number = number
        self.color_and_fade_callback = None

    @property
    def current_brightness(self) -> float:
        """Return current brightness."""
        return self.get_current_brightness_for_fade()

    def get_current_brightness_for_fade(self, max_fade=0) -> float:
        """Return brightness for a max_fade long fade."""
        if self.color_and_fade_callback:
            return self.color_and_fade_callback(max_fade)[0]
        else:
            return 0

    def set_fade(self, color_and_fade_callback: Callable[[int], Tuple[float, int]]):
        """Store CB function."""
        self.color_and_fade_callback = color_and_fade_callback


class VirtualServo(ServoPlatformInterface):

    """Virtual servo."""

    def __init__(self, number):
        """Initialise servo."""
        self.log = logging.getLogger('VirtualServo')
        self.number = number
        self.current_position = None

    def go_to_position(self, position):
        """Go to position."""
        self.current_position = position

class VirtualStepper(StepperPlatformInterface):
    """ Virtual Stepper"""
    def __init__(self, number):
        """Initialise servo."""
        self.log = logging.getLogger('VirtualStepper')
        self.number = number
        self.current_position = 0
        self.velocity = 0
        self.direction = 0 #clockwise

    def home(self):
        """Home an axis, resetting 0 position"""
        self.current_position = 0

    def move_abs_pos(self, position):
        """Move axis to a certain absolute position"""
        self.current_position = position

    def move_rel_pos(self, position):
        """Move axis to a relative position"""
        self.current_position += position

    def move_vel_mode(self, velocity ):
        """Move at a specific velocity indefinitely"""
        self.velocity = velocity

class VirtualDriver(DriverPlatformInterface):

    """A virtual driver object."""

    def __init__(self, config, number):
        """Initialise virtual driver to disabled."""
        self.log = logging.getLogger('VirtualDriver')
        super().__init__(config, number)
        self.state = "disabled"

    def get_board_name(self):
        """Return the name of the board of this driver."""
        return "Virtual"

    def __repr__(self):
        """Str representation."""
        return "VirtualDriver.{}".format(self.number)

    def disable(self):
        """Disable virtual coil."""
        self.state = "disabled"

    def enable(self, pulse_settings: PulseSettings, hold_settings: HoldSettings):
        """Enable virtual coil."""
        del pulse_settings, hold_settings
        self.state = "enabled"

    def pulse(self, pulse_settings: PulseSettings):
        """Pulse virtual coil."""
        self.state = "pulsed_" + str(pulse_settings.duration)<|MERGE_RESOLUTION|>--- conflicted
+++ resolved
@@ -12,23 +12,14 @@
 from mpf.platforms.interfaces.switch_platform_interface import SwitchPlatformInterface
 from mpf.platforms.interfaces.stepper_platform_interface import StepperPlatformInterface
 
-<<<<<<< HEAD
-from mpf.core.platform import ServoPlatform, SwitchPlatform, DriverPlatform, AccelerometerPlatform, I2cPlatform,\
-    DmdPlatform, RgbDmdPlatform, LightsPlatform, DriverConfig, SwitchConfig, StepperPlatform
-=======
 from mpf.core.platform import ServoPlatform, SwitchPlatform, DriverPlatform, AccelerometerPlatform, I2cPlatform, \
-    DmdPlatform, RgbDmdPlatform, LightsPlatform, DriverConfig, SwitchConfig, SegmentDisplayPlatform
->>>>>>> 543a47a2
+    DmdPlatform, RgbDmdPlatform, LightsPlatform, DriverConfig, SwitchConfig, SegmentDisplayPlatform, StepperPlatform
 from mpf.core.utility_functions import Util
 from mpf.platforms.interfaces.driver_platform_interface import DriverPlatformInterface, PulseSettings, HoldSettings
 
 
 class VirtualHardwarePlatform(AccelerometerPlatform, I2cPlatform, ServoPlatform, LightsPlatform, SwitchPlatform,
-<<<<<<< HEAD
-                              DriverPlatform, DmdPlatform, RgbDmdPlatform, StepperPlatform):
-=======
-                              DriverPlatform, DmdPlatform, RgbDmdPlatform, SegmentDisplayPlatform):
->>>>>>> 543a47a2
+                              DriverPlatform, DmdPlatform, RgbDmdPlatform, SegmentDisplayPlatform, StepperPlatform):
 
     """Base class for the virtual hardware platform."""
 

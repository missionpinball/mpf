"""Common code for P-Roc and P3-Roc."""
import abc
import logging
import platform
import sys
import time
from typing import Union, List, Callable, Tuple

<<<<<<< HEAD
from typing import Any
from typing import List

from mpf.platforms.p_roc_devices import PROCSwitch
=======
from mpf.platforms.interfaces.light_platform_interface import LightPlatformInterface
from mpf.platforms.p_roc_devices import PROCSwitch, PROCMatrixLight
>>>>>>> 7be667c6

try:    # pragma: no cover
    import pinproc
    pinproc_imported = True
except ImportError:     # pragma: no cover
    try:
        if sys.platform == 'darwin':
            from mpf.platforms.pinproc.osx import pinproc
        elif sys.platform == 'win32':
            if platform.architecture()[0] == '32bit':
                from mpf.platforms.pinproc.x86 import pinproc
            elif platform.architecture()[0] == '64bit':
                from mpf.platforms.pinproc.x64 import pinproc

        pinproc_imported = True

    except ImportError:
        pinproc_imported = False
        pinproc = None

from mpf.core.platform import SwitchPlatform, DriverPlatform, LightsPlatform


# pylint does not understand that this class is abstract
# pylint: disable-msg=abstract-method
class PROCBasePlatform(LightsPlatform, SwitchPlatform, DriverPlatform, metaclass=abc.ABCMeta):

    """Platform class for the P-Roc and P3-ROC hardware controller.

    Args:
        machine: The MachineController instance.

    Attributes:
        proc: The pinproc.PinPROC device.
        machine_type: Constant of the pinproc.MachineType
    """

    def __init__(self, machine):
        """Make sure pinproc was loaded."""
        super().__init__(machine)

        if not pinproc_imported:
            raise AssertionError('Could not import "pinproc". Most likely you do not '
                                 'have libpinproc and/or pypinproc installed. You can '
                                 'run MPF in software-only "virtual" mode by using '
                                 'the -x command like option for now instead.')

        self.pdbconfig = None
        self.pinproc = pinproc
        self.proc = None
        self.log = None
        self.hw_switch_rules = {}
        self.version = None
        self.revision = None

        self.machine_type = pinproc.normalize_machine_type(
            self.machine.config['hardware']['driverboards'])

    def initialize(self):
        """Nothing to late initialise."""
        pass

    def stop(self):
        """Stop proc."""
        self.proc.reset(1)

    def connect(self):
        """Connect to the P-ROC.

        Keep trying if it doesn't work the first time.
        """
        self.log.info("Connecting to P-ROC")

        while not self.proc:
            try:
                self.proc = pinproc.PinPROC(self.machine_type)
                self.proc.reset(1)
            except IOError:     # pragma: no cover
                print("Retrying...")
                time.sleep(1)

        version_revision = self.proc.read_data(0x00, 0x01)

        self.revision = version_revision & 0xFFFF
        self.version = (version_revision & 0xFFFF0000) >> 16
        self.machine.create_machine_var("p_roc_version", self.version, persist=False, silent=True)
        '''machine_var: p_roc_version

        desc: Holds the version number of the P-ROC or P3-ROC controller that's
        attached to MPF.
        '''

        self.machine.create_machine_var("p_roc_revision", self.revision, persist=False, silent=True)
        '''machine_var: p_roc_revision

        desc: Holds the revision number of the P-ROC or P3-ROC controller
        that's attached to MPF.
        '''

        self.log.info("Successfully connected to P-ROC/P3-ROC. Revision: %s. Version: %s", self.revision, self.version)

    @classmethod
    def _get_event_type(cls, sw_activity, debounced):
        if sw_activity == 0 and debounced in ("normal", "auto"):
            return "open_debounced"
        elif sw_activity == 0 and debounced == "quick":
            return "open_nondebounced"
        elif sw_activity == 1 and debounced in ("normal", "auto"):
            return "closed_debounced"
        else:  # if sw_activity == 1 and not debounced:
            return "closed_nondebounced"

    @classmethod
    def get_coil_config_section(cls):
        """Additional config validation for coils."""
        return "p_roc_coils"

    @classmethod
    def get_coil_overwrite_section(cls):
        """Additional config validation for coils overwrites."""
        return "p_roc_coil_overwrites"

    def _add_hw_rule(self, switch, coil, rule, invert=False):
        rule_type = self._get_event_type(switch.invert == invert, switch.config['debounce'])

        # overwrite rules for the same switch and coil combination
        for rule_num, rule_obj in enumerate(switch.hw_switch.hw_rules[rule_type]):
            if rule_obj[0] == switch.hw_switch.number and rule_obj[1] == coil.hw_driver.number:
                del switch.hw_switch.hw_rules[rule_type][rule_num]

        switch.hw_switch.hw_rules[rule_type].append(
            (switch.hw_switch.number, coil.hw_driver.number, rule)
        )

    def _add_pulse_rule_to_switch(self, switch, coil):
        # TODO: properly implement pulse_power. previously implemented pwm_on_ms/pwm_off_ms were incorrect here

        self._add_hw_rule(switch, coil,
                          self.pinproc.driver_state_pulse(coil.hw_driver.state(), coil.hw_driver.get_pulse_ms(coil)))

    def _add_pulse_and_hold_rule_to_switch(self, switch, coil):
        if coil.hw_driver.get_pwm_on_ms(coil) and coil.hw_driver.get_pwm_off_ms(coil):
            self._add_hw_rule(switch, coil,
                              self.pinproc.driver_state_patter(
                                  coil.hw_driver.state(), coil.hw_driver.get_pwm_on_ms(coil),
                                  coil.hw_driver.get_pwm_off_ms(coil), coil.hw_driver.get_pulse_ms(coil), True))
        else:
            if not coil.config['allow_enable']:
                raise AssertionError("Coil {} may not be enabled at 100% without allow_enabled or pwm settings".format(
                    coil.hw_driver.number
                ))
            self._add_hw_rule(switch, coil,
                              self.pinproc.driver_state_pulse(coil.hw_driver.state(), 0))

    def _add_release_disable_rule_to_switch(self, switch, coil):
        self._add_hw_rule(switch, coil,
                          self.pinproc.driver_state_disable(coil.hw_driver.state()), invert=True)

    def _add_disable_rule_to_switch(self, switch, coil):
        self._add_hw_rule(switch, coil,
                          self.pinproc.driver_state_disable(coil.hw_driver.state()))

    def _write_rules_to_switch(self, switch, coil, drive_now):
        for event_type, driver_rules in switch.hw_switch.hw_rules.items():
            driver = []
            for x in driver_rules:
                driver.append(x[2])
            rule = {'notifyHost': bool(switch.hw_switch.notify_on_nondebounce) == event_type.endswith("nondebounced"),
                    'reloadActive': bool(coil.config['recycle'])}
            if drive_now is None:
                self.proc.switch_update_rule(switch.hw_switch.number, event_type, rule, driver)
            else:
                self.proc.switch_update_rule(switch.hw_switch.number, event_type, rule, driver, drive_now)

    def set_pulse_on_hit_rule(self, enable_switch, coil):
        """Set pulse on hit rule on driver."""
        self.debug_log("Setting HW Rule on pulse on hit. Switch: %s, Driver: %s",
                       enable_switch.hw_switch.number, coil.hw_driver.number)

        self._add_pulse_rule_to_switch(enable_switch, coil)

        self._write_rules_to_switch(enable_switch, coil, False)

    def set_pulse_on_hit_and_release_rule(self, enable_switch, coil):
        """Set pulse on hit and release rule to driver."""
        self.debug_log("Setting HW Rule on pulse on hit and relesae. Switch: %s, Driver: %s",
                       enable_switch.hw_switch.number, coil.hw_driver.number)

        self._add_pulse_rule_to_switch(enable_switch, coil)
        self._add_release_disable_rule_to_switch(enable_switch, coil)

        self._write_rules_to_switch(enable_switch, coil, False)

    def set_pulse_on_hit_and_enable_and_release_rule(self, enable_switch, coil):
        """Set pulse on hit and enable and relase rule on driver."""
        self.debug_log("Setting Pulse on hit and enable and release HW Rule. Switch: %s, Driver: %s",
                       enable_switch.hw_switch.number, coil.hw_driver.number)

        self._add_pulse_and_hold_rule_to_switch(enable_switch, coil)
        self._add_release_disable_rule_to_switch(enable_switch, coil)

        self._write_rules_to_switch(enable_switch, coil, False)

    def set_pulse_on_hit_and_enable_and_release_and_disable_rule(self, enable_switch, disable_switch, coil):
        """Set pulse on hit and enable and release and disable rule on driver."""
        self.debug_log("Setting Pulse on hit and enable and release and disable HW Rule. Enable Switch: %s,"
                       "Disable Switch: %s, Driver: %s", enable_switch.hw_switch.number,
                       disable_switch.hw_switch.number, coil.hw_driver.number)

        self._add_pulse_and_hold_rule_to_switch(enable_switch, coil)
        self._add_release_disable_rule_to_switch(enable_switch, coil)
        self._add_disable_rule_to_switch(disable_switch, coil)

        self._write_rules_to_switch(enable_switch, coil, False)
        self._write_rules_to_switch(disable_switch, coil, False)

    def clear_hw_rule(self, switch, coil):
        """Clear a hardware rule.

        This is used if you want to remove the linkage between a switch and
        some driver activity. For example, if you wanted to disable your
        flippers (so that a player pushing the flipper buttons wouldn't cause
        the flippers to flip), you'd call this method with your flipper button
        as the *sw_num*.

        Args:
            switch: Switch object
            coil: Coil object
        """
        self.debug_log("Clearing HW rule for switch: %s coil: %s", switch.hw_switch.number, coil.hw_driver.number)

        coil_number = False
        for entry, element in switch.hw_switch.hw_rules.items():
            if not element:
                continue
            for rule_num, rule in enumerate(element):
                if rule[0] == switch.hw_switch.number and rule[1] == coil.hw_driver.number:
                    coil_number = rule[2]['driverNum']
                    del switch.hw_switch.hw_rules[entry][rule_num]

        if coil_number:
            self.proc.driver_disable(coil_number)
            self._write_rules_to_switch(switch, coil, None)

        return bool(coil_number)

    def parse_light_number_to_channels(self, number: str, subtype: str):
        """Parse light number to a list of channels."""
        # TODO: implement default subtype
        if subtype == "matrix":
            return [
                {
                    "number": number
                }
            ]
        elif subtype == "led":
            # split the number (which comes in as a string like w-x-y-z) into parts
            number_parts = str(number).split('-')

            if len(number_parts) != 4:
                raise AssertionError("Invalid address for LED {}".format(number))

            return [
                {
                    "number": number_parts[0] + "-" + number_parts[1]
                },
                {
                    "number": number_parts[0] + "-" + number_parts[2]
                },
                {
                    "number": number_parts[0] + "-" + number_parts[3]
                },
            ]
        else:
            raise AssertionError("Unknown subtype {}".format(subtype))

    def configure_light(self, number, subtype, platform_settings) -> LightPlatformInterface:
        """Configure a light channel."""
        if subtype == "matrix":
            if self.machine_type == self.pinproc.MachineTypePDB:
                proc_num = self.pdbconfig.get_proc_light_number(str(number))
                if proc_num == -1:
                    raise AssertionError("Matrixlight {} cannot be controlled by the P-ROC. ".format(
                        str(number)))

            else:
                proc_num = self.pinproc.decode(self.machine_type, str(number))

            return PROCMatrixLight(proc_num, self.proc, self.machine)
        elif subtype == "led":
            board, index = number.split("-")
            polarity = platform_settings and platform_settings.get("polarity", False)
            return PDBLED(int(board), int(index), polarity, self.proc)
        else:
            raise AssertionError("unknown subtype {}".format(subtype))

    def _configure_switch(self, config, proc_num):
        """Configure a P3-ROC switch.

        Args:
            config: Dictionary of settings for the switch.
            proc_num: decoded switch number

        Returns:
            switch : A reference to the switch object that was just created.
            proc_num : Integer of the actual hardware switch number the P3-ROC
                uses to refer to this switch. Typically your machine
                configuration files would specify a switch number like `SD12` or
                `7/5`. This `proc_num` is an int between 0 and 255.
        """
        if proc_num == -1:
            raise AssertionError("Switch %s cannot be controlled by the "
                                 "P-ROC/P3-ROC.", str(config['number']))

        switch = PROCSwitch(config, proc_num, config['debounce'] == "quick")
        # The P3-ROC needs to be configured to notify the host computers of
        # switch events. (That notification can be for open or closed,
        # debounced or nondebounced.)
        self.debug_log("Configuring switch's host notification settings. P3-ROC"
                       "number: %s, debounce: %s", proc_num,
                       config['debounce'])
        if config['debounce'] == "quick":
            self.proc.switch_update_rule(proc_num, 'closed_nondebounced',
                                         {'notifyHost': True,
                                          'reloadActive': False}, [], False)
            self.proc.switch_update_rule(proc_num, 'open_nondebounced',
                                         {'notifyHost': True,
                                          'reloadActive': False}, [], False)
        else:
            self.proc.switch_update_rule(proc_num, 'closed_debounced',
                                         {'notifyHost': True,
                                          'reloadActive': False}, [], False)
            self.proc.switch_update_rule(proc_num, 'open_debounced',
                                         {'notifyHost': True,
                                          'reloadActive': False}, [], False)
        return switch


class PDBConfig(object):

    """Handles PDB Config of the P/P3-Roc.

    This class is only used when using the P3-ROC or when the P-ROC is configured to use PDB
    driver boards such as the PD-16 or PD-8x8. i.e. not when it's operating in
    WPC or Stern mode.
    """

    indexes = []    # type: List[Any]
    proc = None     # type: pinproc.PinPROC

    def __init__(self, proc, config, driver_count):
        """Set up PDB config.

        Will configure driver groups for matrixes, lamps and normal drivers.
        """
        self.log = logging.getLogger('PDBConfig')
        self.log.debug("Processing PDB Driver Board configuration")

        self.proc = proc

        # Set config defaults
        self.lamp_matrix_strobe_time = config['p_roc']['lamp_matrix_strobe_time']
        self.watchdog_time = config['p_roc']['watchdog_time']
        self.use_watchdog = config['p_roc']['use_watchdog']

        # Initialize some lists for data collecting
        coil_bank_list = self._load_coil_bank_list_from_config(config)
        lamp_source_bank_list, lamp_list, lamp_list_for_index = self._load_lamp_lists_from_config(config)

        # Create a list of indexes.  The PDB banks will be mapped into this
        # list. The index of the bank is used to calculate the P-ROC/P3-ROC driver
        # number for each driver.
        num_proc_banks = driver_count // 8
        self.indexes = [{}] * num_proc_banks    # type: List[Union(int,dict)]

        self._initialize_drivers(proc)

        # Set up dedicated driver groups (groups 0-3).
        for group_ctr in range(0, 4):
            # PDB Banks 0-3 are interpreted as dedicated bank here. Therefore, we do not use them.
            enable = group_ctr in coil_bank_list
            self.log.debug("Driver group %02d (dedicated): Enable=%s",
                           group_ctr, enable)
            proc.driver_update_group_config(group_ctr,
                                            0,
                                            group_ctr,
                                            0,
                                            0,
                                            False,
                                            True,
                                            enable,
                                            True)

        # next group is 4
        group_ctr = 4

        # Process lamps first. The P-ROC/P3-ROC can only control so many drivers
        # directly. Since software won't have the speed to control lamp
        # matrixes, map the lamps first. If there aren't enough driver
        # groups for coils, the overflow coils can be controlled by software
        # via VirtualDrivers (which should get set up automatically by this
        # code.)

        for i, lamp_dict in enumerate(lamp_list):
            # If the bank is 16 or higher, the P-ROC/P3-ROC can't control it
            # directly. Software can't really control lamp matrixes either
            # (need microsecond resolution).  Instead of doing crazy logic here
            # for a case that probably won't happen, just ignore these banks.
            if group_ctr >= num_proc_banks or lamp_dict['sink_bank'] >= 16:
                raise AssertionError("Lamp matrix banks can't be mapped to index "
                                     "%d because that's outside of the banks the "
                                     "P-ROC/P3-ROC can control.", lamp_dict['sink_bank'])
            else:
                self.log.debug("Driver group %02d (lamp sink): slow_time=%d "
                               "enable_index=%d row_activate_index=%d "
                               "row_enable_index=%d matrix=%s", group_ctr,
                               self.lamp_matrix_strobe_time,
                               lamp_dict['sink_bank'],
                               lamp_dict['source_output'],
                               lamp_dict['source_index'], True)
                self.indexes[group_ctr] = lamp_list_for_index[i]
                proc.driver_update_group_config(group_ctr,
                                                self.lamp_matrix_strobe_time,
                                                lamp_dict['sink_bank'],
                                                lamp_dict['source_output'],
                                                lamp_dict['source_index'],
                                                True,
                                                True,
                                                True,
                                                True)
                group_ctr += 1

        for coil_bank in coil_bank_list:
            # If the bank is 16 or higher, the P-ROC/P3-ROC can't control it directly.
            # Software will have do the driver logic and write any changes to
            # the PDB bus. Therefore, map these banks to indexes above the
            # driver count, which will force the drivers to be created
            # as VirtualDrivers. Appending the bank avoids conflicts when
            # group_ctr gets too high.

            if group_ctr >= num_proc_banks or coil_bank >= 32:
                self.log.warning("Driver group %d mapped to driver index"
                                 "outside of P-ROC/P3-ROC control.  These Drivers "
                                 "will become VirtualDrivers.  Note, the "
                                 "index will not match the board/bank "
                                 "number; so software will need to request "
                                 "those values before updating the "
                                 "drivers.", coil_bank)
                self.indexes.append(coil_bank)
            else:
                self.log.debug("Driver group %02d: slow_time=%d Enable "
                               "Index=%d", group_ctr, 0, coil_bank)
                self.indexes[group_ctr] = coil_bank
                proc.driver_update_group_config(group_ctr,
                                                0,
                                                coil_bank,
                                                0,
                                                0,
                                                False,
                                                True,
                                                True,
                                                True)
                group_ctr += 1

        for i in range(group_ctr, 26):
            self.log.debug("Driver group %02d: disabled", i)
            proc.driver_update_group_config(i,
                                            self.lamp_matrix_strobe_time,
                                            0,
                                            0,
                                            0,
                                            False,
                                            True,
                                            False,
                                            True)

        # Make sure there are two indexes.  If not, fill them in.
        while len(lamp_source_bank_list) < 2:
            lamp_source_bank_list.append(0)

        # Now set up globals.  First disable them to allow the P-ROC/P3-ROC to set up
        # the polarities on the Drivers.  Then enable them.
        self._configure_lamp_banks(proc, lamp_source_bank_list, False)
        self._configure_lamp_banks(proc, lamp_source_bank_list, True)

    def _load_lamp_lists_from_config(self, config):
        lamp_source_bank_list = []
        lamp_list = []
        lamp_list_for_index = []

        # Make a list of unique lamp source banks.  The P-ROC/P3-ROC only supports 2.
        # If this is exceeded we will error out later.
        if 'lights' in config:
            for name in config['lights']:
                item_dict = config['lights'][name]
                if "subtype" not in item_dict or item_dict["subtype"] != "matrix":
                    continue
                lamp = PDBLight(self, str(item_dict['number']))

                # Catalog PDB banks
                # Dedicated lamps don't use PDB banks. They use P-ROC direct
                # driver pins (not available on P3-ROC).
                if lamp.lamp_type == 'dedicated':
                    pass

                elif lamp.lamp_type == 'pdb':
                    if lamp.source_bank() not in lamp_source_bank_list:
                        lamp_source_bank_list.append(lamp.source_bank())

                    # Create dicts of unique sink banks.  The source index is
                    # needed when setting up the driver groups.
                    lamp_dict = {'source_index':
                                 lamp_source_bank_list.index(lamp.source_bank()),
                                 'sink_bank': lamp.sink_bank(),
                                 'source_output': lamp.source_output()}

                    # lamp_dict_for_index.  This will be used later when the
                    # p-roc numbers are requested.  The requestor won't know
                    # the source_index, but it will know the source board.
                    # This is why two separate lists are needed.
                    lamp_dict_for_index = {'source_board': lamp.source_board(),
                                           'sink_bank': lamp.sink_bank(),
                                           'source_output':
                                               lamp.source_output()}

                    if lamp_dict not in lamp_list:
                        lamp_list.append(lamp_dict)
                        lamp_list_for_index.append(lamp_dict_for_index)

        return lamp_source_bank_list, lamp_list, lamp_list_for_index

    def _load_coil_bank_list_from_config(self, config):
        coil_bank_list = []

        # Make a list of unique coil banks
        if 'coils' in config:
            for name in config['coils']:
                item_dict = config['coils'][name]
                coil = PDBCoil(self, str(item_dict['number']))
                if coil.bank() not in coil_bank_list:
                    coil_bank_list.append(coil.bank())

        return coil_bank_list

    @classmethod
    def _initialize_drivers(cls, proc):
        """Loop through all of the drivers, initializing them with the polarity."""
        for i in range(0, 255):
            state = {'driverNum': i,
                     'outputDriveTime': 0,
                     'polarity': True,
                     'state': False,
                     'waitForFirstTimeSlot': False,
                     'timeslots': 0,
                     'patterOnTime': 0,
                     'patterOffTime': 0,
                     'patterEnable': False,
                     'futureEnable': False}

            proc.driver_update_state(state)

    def _configure_lamp_banks(self, proc, lamp_source_bank_list, enable=True):
        proc.driver_update_global_config(enable,
                                         True,  # Polarity
                                         False,  # N/A
                                         False,  # N/A
                                         1,  # N/A
                                         lamp_source_bank_list[0],
                                         lamp_source_bank_list[1],
                                         False,  # Active low rows? No
                                         False,  # N/A
                                         False,  # Stern? No
                                         False,  # Reset watchdog trigger
                                         self.use_watchdog,  # Enable watchdog
                                         self.watchdog_time)

        if enable:
            self.log.debug("Configuring PDB Driver Globals:  polarity = %s  "
                           "matrix column index 0 = %d  matrix column index "
                           "1 = %d", True, lamp_source_bank_list[0],
                           lamp_source_bank_list[1])

    def get_coil_bank(self, number_str):
        """Return the bank of a coil.

        Args:
            number_str (str): PDB string
        """
        coil = PDBCoil(self, number_str)
        return coil.boardnum

    def get_proc_coil_number(self, number_str):
        """Get the actual number of a coil from the bank index config.

        Args:
            number_str (str): PDB string
        """
        coil = PDBCoil(self, number_str)
        bank = coil.bank()
        if bank == -1:
            return -1
        index = self.indexes.index(coil.bank())
        num = index * 8 + coil.output()
        return num

    def get_proc_light_number(self, number_str):
        """Get the actual number of a light from the lamp config.

        Args:
            number_str (str): PDB string
        """
        lamp = PDBLight(self, number_str)
        if lamp.lamp_type == 'unknown':
            return -1
        elif lamp.lamp_type == 'dedicated':
            return lamp.dedicated_output()

        lamp_dict_for_index = {'source_board': lamp.source_board(),
                               'sink_bank': lamp.sink_bank(),
                               'source_output': lamp.source_output()}
        if lamp_dict_for_index not in self.indexes:
            raise AssertionError("Light not in lamp dict")
        index = self.indexes.index(lamp_dict_for_index)
        num = index * 8 + lamp.sink_output()
        return num

    def get_proc_switch_number(self, number_str):
        """Get the actual number of a switch based on the string only.

        Args:
            number_str (str): PDB string
        """
        switch = PDBSwitch(self, number_str)
        num = switch.proc_num()
        return num


class PDBSwitch(object):

    """Base class for switches connected to a P-ROC/P3-ROC."""

    def __init__(self, pdb, number_str):
        """Find out the number of the switch."""
        del pdb  # unused. why?

        upper_str = number_str.upper()
        if upper_str.startswith('SD'):  # only P-ROC
            self.sw_number = int(upper_str[2:])
        elif upper_str.count("/") == 1:  # only P-ROC
            self.sw_number = self.parse_matrix_num(upper_str)
        else:   # only P3-Roc
            try:
                (boardnum, banknum, inputnum) = decode_pdb_address(number_str)
                self.sw_number = boardnum * 16 + banknum * 8 + inputnum
            except ValueError:
                try:
                    self.sw_number = int(number_str)
                except ValueError:  # pragma: no cover
                    raise AssertionError('Switch {} is invalid. Use either PDB '
                                         'format or an int'.format(str(number_str)))

    def proc_num(self):
        """Return the number of the switch."""
        return self.sw_number

    @classmethod
    def parse_matrix_num(cls, num_str):
        """Parse a source/sink matrix tuple."""
        cr_list = num_str.split('/')
        return 32 + int(cr_list[0]) * 16 + int(cr_list[1])


class PDBCoil(object):

    """Base class for coils connected to a P-ROC/P3-ROC that are controlled via PDB driver boards.

    (i.e. the PD-16 board).
    """

    def __init__(self, pdb, number_str):
        """Find out number fo coil."""
        del pdb
        upper_str = number_str.upper()
        if self.is_direct_coil(upper_str):
            self.coil_type = 'dedicated'
            self.banknum = (int(number_str[1:]) - 1) / 8
            self.outputnum = int(number_str[1:])
        elif self.is_pdb_coil(number_str):
            self.coil_type = 'pdb'
            (self.boardnum, self.banknum, self.outputnum) = decode_pdb_address(number_str)
        else:
            self.coil_type = 'unknown'

    def bank(self) -> int:
        """Return the bank number."""
        if self.coil_type == 'dedicated':
            return self.banknum
        elif self.coil_type == 'pdb':
            return self.boardnum * 2 + self.banknum
        else:
            return -1

    def output(self):
        """Return the output number."""
        return self.outputnum

    @classmethod
    def is_direct_coil(cls, string):
        """Return true if it is a direct coil."""
        if len(string) < 2 or len(string) > 3:
            return False
        if not string[0] == 'C':
            return False
        if not string[1:].isdigit():
            return False
        return True

    @classmethod
    def is_pdb_coil(cls, string):
        """Return true if string looks like PDB address."""
        return is_pdb_address(string)


class PDBLight(object):

    """Base class for lights connected to a PD-8x8 driver board."""

    def __init__(self, pdb, number_str):
        """Find out light number."""
        del pdb
        upper_str = number_str.upper()
        if self.is_direct_lamp(upper_str):
            self.lamp_type = 'dedicated'
            self.output = int(number_str[1:])
        elif self.is_pdb_lamp(number_str):
            # C-Ax-By-z:R-Ax-By-z  or  C-x/y/z:R-x/y/z
            self.lamp_type = 'pdb'
            source_addr, sink_addr = self.split_matrix_addr_parts(number_str)
            (self.source_boardnum, self.source_banknum, self.source_outputnum) = decode_pdb_address(source_addr)
            (self.sink_boardnum, self.sink_banknum, self.sink_outputnum) = decode_pdb_address(sink_addr)
        else:
            self.lamp_type = 'unknown'

    def source_board(self):
        """Return source board."""
        return self.source_boardnum

    def source_bank(self):
        """Return source bank."""
        return self.source_boardnum * 2 + self.source_banknum

    def sink_bank(self):
        """Return sink bank."""
        return self.sink_boardnum * 2 + self.sink_banknum

    def source_output(self):
        """Return source output."""
        return self.source_outputnum

    def sink_output(self):
        """Return sink output."""
        return self.sink_outputnum

    def dedicated_output(self):
        """Return dedicated output number."""
        return self.output

    @classmethod
    def is_direct_lamp(cls, string):
        """Return true if it looks like a direct lamp."""
        if len(string) < 2 or len(string) > 3:
            return False
        if not string[0] == 'L':
            return False
        if not string[1:].isdigit():
            return False
        return True

    @classmethod
    def split_matrix_addr_parts(cls, string):
        """Split the string of a matrix lamp address.

        Input is of form C-Ax-By-z:R-Ax-By-z  or  C-x/y/z:R-x/y/z  or
        aliasX:aliasY.  We want to return only the address part: Ax-By-z,
        x/y/z, or aliasX.  That is, remove the two character prefix if present.
        """
        addrs = string.rsplit(':')
        if len(addrs) is not 2:
            return []
        addrs_out = []
        for addr in addrs:
            bits = addr.split('-')
            if len(bits) is 1:
                addrs_out.append(addr)  # Append unchanged.
            else:  # Generally this will be len(bits) 2 or 4.
                # Remove the first bit and rejoin.
                addrs_out.append('-'.join(bits[1:]))
        return addrs_out

    def is_pdb_lamp(self, string):
        """Return true if it looks like a pdb lamp string."""
        params = self.split_matrix_addr_parts(string)
        if len(params) != 2:
            return False
        for addr in params:
            if not is_pdb_address(addr):
                return False
        return True


class PDBLED(LightPlatformInterface):

    """Represents an RGB LED connected to a PD-LED board."""

    def __init__(self, board, address, polarity, proc_driver):
        """Initialise PDB LED."""
        self.log = logging.getLogger('PDBLED')
        self.board = board
        self.address = address
        self.proc = proc_driver
        self.polarity = polarity

        self.log.debug("Creating PD-LED item: board: %s, "
                       "RGB output: %s", self.board, self.address)

    def _normalise_color(self, value):
        if self.polarity:
            return 255 - value
        else:
            return value

    def set_fade(self, color_and_fade_callback: Callable[[int], Tuple[float, int]]):
        """Set or fade this LED to the color passed.

        Can fade for up to 100 days so do not bother about too long fades.

        Args:
            brightness: brightness of this channel
        """
        brightness, fade_ms = color_and_fade_callback(int(pow(2, 31) * 4))
        if fade_ms <= 0:
            # just set color
            self.proc.led_color(self.board, self.address, self._normalise_color(int(brightness * 255)))
        else:
            # fade to color
            self.proc.led_fade(self.board, self.address, self._normalise_color(int(brightness * 255)), int(fade_ms / 4))


def is_pdb_address(addr):
    """Return True if the given address is a valid PDB address."""
    try:
        decode_pdb_address(addr=addr)
        return True
    except ValueError:
        return False


def decode_pdb_address(addr):
    """Decode Ax-By-z or x/y/z into PDB address, bank number, and output number.

    Raises a ValueError exception if it is not a PDB address, otherwise returns
    a tuple of (addr, bank, number).

    """
    if '-' in addr:  # Ax-By-z form
        params = addr.rsplit('-')
        if len(params) != 3:
            raise ValueError('pdb address must have 3 components')
        board = int(params[0][1:])
        bank = int(params[1][1:])
        output = int(params[2][0:])
        return board, bank, output

    elif '/' in addr:  # x/y/z form
        params = addr.rsplit('/')
        if len(params) != 3:
            raise ValueError('pdb address must have 3 components')
        board = int(params[0])
        bank = int(params[1])
        output = int(params[2])
        return board, bank, output

    else:
        raise ValueError('PDB address delimiter (- or /) not found.')<|MERGE_RESOLUTION|>--- conflicted
+++ resolved
@@ -6,15 +6,11 @@
 import time
 from typing import Union, List, Callable, Tuple
 
-<<<<<<< HEAD
 from typing import Any
 from typing import List
 
-from mpf.platforms.p_roc_devices import PROCSwitch
-=======
+from mpf.platforms.p_roc_devices import PROCSwitch, PROCMatrixLight
 from mpf.platforms.interfaces.light_platform_interface import LightPlatformInterface
-from mpf.platforms.p_roc_devices import PROCSwitch, PROCMatrixLight
->>>>>>> 7be667c6
 
 try:    # pragma: no cover
     import pinproc

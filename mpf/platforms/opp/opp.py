"""OPP Hardware interface.

Contains the hardware interface and drivers for the Open Pinball Project
platform hardware, including the solenoid, input, incandescent, and neopixel
boards.
"""
import logging
import asyncio

from mpf.platforms.base_serial_communicator import BaseSerialCommunicator

from mpf.platforms.opp.opp_coil import OPPSolenoidCard
from mpf.platforms.opp.opp_incand import OPPIncandCard
from mpf.platforms.opp.opp_neopixel import OPPNeopixelCard
from mpf.platforms.opp.opp_switch import OPPInputCard
from mpf.platforms.opp.opp_switch import OPPMatrixCard
from mpf.platforms.opp.opp_rs232_intf import OppRs232Intf
from mpf.devices.driver import ConfiguredHwDriver
from mpf.core.platform import MatrixLightsPlatform, LedPlatform, SwitchPlatform, DriverPlatform

# Minimum firmware versions needed for this module
MIN_FW = 0x00000100
BAD_FW_VERSION = 0x01020304


# pylint: disable-msg=too-many-instance-attributes
class HardwarePlatform(MatrixLightsPlatform, LedPlatform, SwitchPlatform, DriverPlatform):

    """Platform class for the OPP hardware.

    Args:
        machine: The main ``MachineController`` instance.

    """

    def __init__(self, machine):
        """Initialise OPP platform."""
        super(HardwarePlatform, self).__init__(machine)
        self.log = logging.getLogger('OPP')
        self.log.info("Configuring OPP hardware.")

        self.opp_connection = {}    # type: {OPPSerialCommunicator}
        self.serial_connections = set()
        self.opp_incands = []
        self.incandDict = dict()
        self.opp_solenoid = []
        self.solDict = dict()
        self.opp_inputs = []
        self.inpDict = dict()
        self.inpAddrDict = dict()
        self.matrixInpAddrDict = dict()
        self.read_input_msg = {}
        self.opp_neopixels = []
        self.neoCardDict = dict()
        self.neoDict = dict()
        self.numGen2Brd = 0
        self.gen2AddrArr = {}
        self.badCRC = 0
        self.minVersion = 0xffffffff
        self._poll_task = None
        self._light_update_task = None

        self.features['tickless'] = True

        self.config = self.machine.config['opp']
        self.machine.config_validator.validate_config("opp", self.config)

        self.machine_type = (
            self.machine.config['hardware']['driverboards'].lower())

        if self.machine_type == 'gen1':
            self.log.debug("Configuring the original OPP boards")
            raise AssertionError("Gen1 OPP boards will never be supported.")
        elif self.machine_type == 'gen2':
            self.log.debug("Configuring the OPP Gen2 boards")
        else:
            raise AssertionError('Invalid driverboards type: {}'.format(self.machine_type))

        # Only including responses that should be received
        self.opp_commands = {
            ord(OppRs232Intf.INV_CMD): self.inv_resp,
            ord(OppRs232Intf.EOM_CMD): self.eom_resp,
            ord(OppRs232Intf.GET_GEN2_CFG): self.get_gen2_cfg_resp,
            ord(OppRs232Intf.READ_GEN2_INP_CMD): self.read_gen2_inp_resp_initial,
            ord(OppRs232Intf.GET_VERS_CMD): self.vers_resp,
            ord(OppRs232Intf.READ_MATRIX_INP): self.read_matrix_inp_resp_initial,
        }

    def initialize(self):
        """Initialise connections to OPP hardware."""
        self._connect_to_hardware()
        self.opp_commands[ord(OppRs232Intf.READ_GEN2_INP_CMD)] = self.read_gen2_inp_resp
        self.opp_commands[ord(OppRs232Intf.READ_MATRIX_INP)] = self.read_matrix_inp_resp
        self._poll_task = self.machine.clock.loop.create_task(self._poll_sender())
        self._poll_task.add_done_callback(self._done)

    def stop(self):
        """Stop hardware and close connections."""
        if self._poll_task:
            self._poll_task.cancel()

        if self._light_update_task:
            self._light_update_task.cancel()

        for connections in self.serial_connections:
            connections.stop()

    def __repr__(self):
        """String representation."""
        return '<Platform.OPP>'

    def process_received_message(self, chain_serial, msg):
        """Send an incoming message from the OPP hardware to the proper method for servicing.

        Args:
            chain_serial: Serial of the chain which received the message.
            msg: Message to parse.
        """
        if len(msg) >= 1:
            # Verify valid Gen2 address
            if (msg[0] & 0xe0) == 0x20:
                if len(msg) >= 2:
                    cmd = msg[1]
                else:
                    cmd = OppRs232Intf.ILLEGAL_CMD
            # Look for EOM or INV commands
            elif msg[0] == ord(OppRs232Intf.INV_CMD) or msg[0] == ord(OppRs232Intf.EOM_CMD):
                cmd = msg[0]
            else:
                cmd = OppRs232Intf.ILLEGAL_CMD
        else:
            # No messages received, fake an EOM
            cmd = OppRs232Intf.EOM_CMD

        # Can't use try since it swallows too many errors for now
        if cmd in self.opp_commands:
            self.opp_commands[cmd](chain_serial, msg)
        else:
            self.log.warning("Received unknown serial command?%s. (This is "
                             "very worrisome.)", "".join(" 0x%02x" % b for b in msg))

            # TODO: This means synchronization is lost.  Send EOM characters
            #  until they come back
            self.opp_connection[chain_serial].lost_synch()

    def _connect_to_hardware(self):
        """Connect to each port from the config.

        This process will cause the OPPSerialCommunicator to figure out which chains they've connected to
        and to register themselves.
        """
        for port in self.config['ports']:
            self.serial_connections.add(OPPSerialCommunicator(
                platform=self, port=port, baud=self.config['baud']))

    def register_processor_connection(self, serial_number, communicator):
        """Register the processors to the platform.

        Args:
            serial_number: Serial number of chain.
            communicator: Instance of OPPSerialCommunicator
        """
        self.opp_connection[serial_number] = communicator

    def send_to_processor(self, chain_serial, msg):
        """Send message to processor with specific serial number.

        Args:
            chain_serial: Serial of the processor.
            msg: Message to send.
        """
        self.opp_connection[chain_serial].send(msg)

    def update_incand(self):
        """Update all the incandescents connected to OPP hardware.

        This is done once per game loop if changes have been made.

        It is currently assumed that the UART oversampling will guarantee proper
        communication with the boards.  If this does not end up being the case,
        this will be changed to update all the incandescents each loop.
        """
        for incand in self.opp_incands:
            whole_msg = bytearray()
            # Check if any changes have been made
            if (incand.oldState ^ incand.newState) != 0:
                # Update card
                incand.oldState = incand.newState
                msg = bytearray()
                msg.append(incand.addr)
                msg.extend(OppRs232Intf.INCAND_CMD)
                msg.extend(OppRs232Intf.INCAND_SET_ON_OFF)
                msg.append((incand.newState >> 24) & 0xff)
                msg.append((incand.newState >> 16) & 0xff)
                msg.append((incand.newState >> 8) & 0xff)
                msg.append(incand.newState & 0xff)
                msg.extend(OppRs232Intf.calc_crc8_whole_msg(msg))
                whole_msg.extend(msg)

            if len(whole_msg) != 0:
                # Note:  No need to send EOM at end of cmds
                send_cmd = bytes(whole_msg)

                self.send_to_processor(incand.chain_serial, send_cmd)
                self.log.debug("Update incand cmd:%s", "".join(" 0x%02x" % b for b in send_cmd))

    @classmethod
    def get_coil_config_section(cls):
        """Return coil config section."""
        return "opp_coils"

    def get_hw_switch_states(self):
        """Get initial hardware switch states.
        
        This changes switches from active low to active high
        """
        hw_states = dict()
        for opp_inp in self.opp_inputs:
            if not opp_inp.isMatrix:
                curr_bit = 1
                for index in range(0, 32):
                    if (curr_bit & opp_inp.mask) != 0:
                        if (curr_bit & opp_inp.oldState) == 0:
                            hw_states[opp_inp.chain_serial + '-' + opp_inp.cardNum + '-' + str(index)] = 1
                        else:
                            hw_states[opp_inp.chain_serial + '-' + opp_inp.cardNum + '-' + str(index)] = 0
                    curr_bit <<= 1
            else:
                for index in range(0, 64):
                    if ((1 << (index & 0x1f)) & opp_inp.oldState[(index & 0x20) >> 5]) == 0:
                        hw_states[opp_inp.chain_serial + '-' + opp_inp.cardNum + '-' + str(index + 32)] = 1
                    else:
                        hw_states[opp_inp.chain_serial + '-' + opp_inp.cardNum + '-' + str(index + 32)] = 0
                
        return hw_states

    def inv_resp(self, chain_serial, msg):
        """Parse inventory response.

        Args:
            chain_serial: Serial of the chain which received the message.
            msg: Message to parse.
        """
        # TODO: use chain_serial/move to serial communicator
        self.log.debug("Received Inventory Response:%s", "".join(" 0x%02x" % b for b in msg))

        index = 1
        self.gen2AddrArr[chain_serial] = []
        while msg[index] != ord(OppRs232Intf.EOM_CMD):
            if (msg[index] & ord(OppRs232Intf.CARD_ID_TYPE_MASK)) == ord(OppRs232Intf.CARD_ID_GEN2_CARD):
                self.numGen2Brd += 1
                self.gen2AddrArr[chain_serial].append(msg[index])
            index += 1
        self.log.debug("Found %d Gen2 OPP boards.", self.numGen2Brd)

    @staticmethod
    def eom_resp(chain_serial, msg):
        """Process an EOM.

        Args:
            chain_serial: Serial of the chain which received the message.
            msg: Message to parse.
        """
        # An EOM command can be used to resynchronize communications if message synch is lost
        pass

    def _parse_gen2_board(self, chain_serial, msg, read_input_msg):
        has_neo = False
        has_matrix = False
        wing_index = 0
        sol_mask = 0
        inp_mask = 0
        incand_mask = 0
        while wing_index < OppRs232Intf.NUM_G2_WING_PER_BRD:
            if msg[2 + wing_index] == ord(OppRs232Intf.WING_SOL):
                sol_mask |= (0x0f << (4 * wing_index))
                inp_mask |= (0x0f << (8 * wing_index))
            elif msg[2 + wing_index] == ord(OppRs232Intf.WING_INP):
                inp_mask |= (0xff << (8 * wing_index))
            elif msg[2 + wing_index] == ord(OppRs232Intf.WING_INCAND):
                incand_mask |= (0xff << (8 * wing_index))
            elif msg[2 + wing_index] == ord(OppRs232Intf.WING_SW_MATRIX_OUT):
                has_matrix = True
            elif msg[2 + wing_index] == ord(OppRs232Intf.WING_NEO):
                has_neo = True
            elif msg[2 + wing_index] == ord(OppRs232Intf.WING_HI_SIDE_INCAND):
                incand_mask |= (0xff << (8 * wing_index))
            wing_index += 1
        if incand_mask != 0:
            self.opp_incands.append(OPPIncandCard(chain_serial, msg[0], incand_mask, self.incandDict))
        if sol_mask != 0:
            self.opp_solenoid.append(
                OPPSolenoidCard(chain_serial, msg[0], sol_mask, self.solDict, self))
        if inp_mask != 0:
            # Create the input object, and add to the command to read all inputs
            self.opp_inputs.append(OPPInputCard(chain_serial, msg[0], inp_mask, self.inpDict,
                                   self.inpAddrDict))

            # Add command to read all inputs to read input message
            inp_msg = bytearray()
            inp_msg.append(msg[0])
            inp_msg.extend(OppRs232Intf.READ_GEN2_INP_CMD)
            inp_msg.append(0)
            inp_msg.append(0)
            inp_msg.append(0)
            inp_msg.append(0)
            inp_msg.extend(OppRs232Intf.calc_crc8_whole_msg(inp_msg))
            read_input_msg.extend(inp_msg)

        if has_matrix:
            # Create the matrix object, and add to the command to read all matrix inputs
            self.opp_inputs.append(OPPMatrixCard(chain_serial, msg[0], self.inpDict,
                                   self.matrixInpAddrDict))

            # Add command to read all matrix inputs to read input message
            inp_msg = bytearray()
            inp_msg.append(msg[0])
            inp_msg.extend(OppRs232Intf.READ_MATRIX_INP)
            inp_msg.append(0)
            inp_msg.append(0)
            inp_msg.append(0)
            inp_msg.append(0)
            inp_msg.append(0)
            inp_msg.append(0)
            inp_msg.append(0)
            inp_msg.append(0)
            inp_msg.extend(OppRs232Intf.calc_crc8_whole_msg(inp_msg))
            read_input_msg.extend(inp_msg)
        if has_neo:
            self.opp_neopixels.append(OPPNeopixelCard(chain_serial, msg[0], self.neoCardDict, self))

    def get_gen2_cfg_resp(self, chain_serial, msg):
        """Process cfg response.

        Args:
            chain_serial: Serial of the chain which received the message.
            msg: Message to parse.
        """
        # Multiple get gen2 cfg responses can be received at once
        self.log.debug("Received Gen2 Cfg Response:%s", "".join(" 0x%02x" % b for b in msg))
        curr_index = 0
        read_input_msg = bytearray()
        while True:
            # check that message is long enough, must include crc8
            if len(msg) < curr_index + 7:
                self.log.warning("Msg is too short: %s.", "".join(" 0x%02x" % b for b in msg))
                self.opp_connection[chain_serial].lost_synch()
                break
            # Verify the CRC8 is correct
            crc8 = OppRs232Intf.calc_crc8_part_msg(msg, curr_index, 6)
            if msg[curr_index + 6] != ord(crc8):
                self.badCRC += 1
                self.log.warning("Msg contains bad CRC:%s.", "".join(" 0x%02x" % b for b in msg))
                break
            self._parse_gen2_board(chain_serial, msg[curr_index:curr_index + 6], read_input_msg)

            if (len(msg) > curr_index + 7) and (msg[curr_index + 7] == ord(OppRs232Intf.EOM_CMD)):
                break
            elif (len(msg) > curr_index + 8) and (msg[curr_index + 8] == ord(OppRs232Intf.GET_GEN2_CFG)):
                curr_index += 7
            else:
                self.log.warning("Malformed GET_GEN2_CFG response:%s.",
                                 "".join(" 0x%02x" % b for b in msg))
                self.opp_connection[chain_serial].lost_synch()
                break

        read_input_msg.extend(OppRs232Intf.EOM_CMD)
        self.read_input_msg[chain_serial] = bytes(read_input_msg)

    def vers_resp(self, chain_serial, msg):
        """Process version response.

        Args:
            chain_serial: Serial of the chain which received the message.
            msg: Message to parse.
        """
        # Multiple get version responses can be received at once
        self.log.debug("Received Version Response:%s", "".join(" 0x%02x" % b for b in msg))
        curr_index = 0
        while True:
            # check that message is long enough, must include crc8
            if len(msg) < curr_index + 7:
                self.log.warning("Msg is too short: %s.", "".join(" 0x%02x" % b for b in msg))
                self.opp_connection[chain_serial].lost_synch()
                break
            # Verify the CRC8 is correct
            crc8 = OppRs232Intf.calc_crc8_part_msg(msg, curr_index, 6)
            if msg[curr_index + 6] != ord(crc8):
                self.badCRC += 1
                self.log.warning("Msg contains bad CRC:%s.", "".join(" 0x%02x" % b for b in msg))
                break
            version = (msg[curr_index + 2] << 24) | \
                (msg[curr_index + 3] << 16) | \
                (msg[curr_index + 4] << 8) | \
                msg[curr_index + 5]
            self.log.debug("Firmware version: %d.%d.%d.%d", msg[curr_index + 2],
                           msg[curr_index + 3], msg[curr_index + 4],
                           msg[curr_index + 5])
            if version < self.minVersion:
                self.minVersion = version
            if version == BAD_FW_VERSION:
                raise AssertionError("Original firmware sent only to Brian before adding "
                                     "real version numbers. The firmware must be updated before "
                                     "MPF will work.")
            if (len(msg) > curr_index + 7) and (msg[curr_index + 7] == ord(OppRs232Intf.EOM_CMD)):
                break
            elif (len(msg) > curr_index + 8) and (msg[curr_index + 8] == ord(OppRs232Intf.GET_VERS_CMD)):
                curr_index += 7
            else:
                self.log.warning("Malformed GET_VERS_CMD response:%s.", "".join(" 0x%02x" % b for b in msg))
                self.opp_connection[chain_serial].lost_synch()
                break

    def read_gen2_inp_resp_initial(self, chain_serial, msg):
        """Read initial switch states.

        Args:
            chain_serial: Serial of the chain which received the message.
            msg: Message to parse.
        """
        # Verify the CRC8 is correct
        if len(msg) < 7:
            raise AssertionError("Received too short initial input response: " + "".join(" 0x%02x" % b for b in msg))
        crc8 = OppRs232Intf.calc_crc8_part_msg(msg, 0, 6)
        if msg[6] != ord(crc8):
            self.badCRC += 1
            self.log.warning("Msg contains bad CRC:%s.", "".join(" 0x%02x" % b for b in msg))
        else:
            opp_inp = self.inpAddrDict[chain_serial + '-' + str(msg[0])]
            new_state = (msg[2] << 24) | \
                (msg[3] << 16) | \
                (msg[4] << 8) | \
                msg[5]

            opp_inp.oldState = new_state

    def read_gen2_inp_resp(self, chain_serial, msg):
        """Read switch changes.

        Args:
            chain_serial: Serial of the chain which received the message.
            msg: Message to parse.
        """
        # Single read gen2 input response.  Receive function breaks them down

        # Verify the CRC8 is correct
        if len(msg) < 7:
            self.log.warning("Msg too short: %s.", "".join(" 0x%02x" % b for b in msg))
            self.opp_connection[chain_serial].lost_synch()
            return

        crc8 = OppRs232Intf.calc_crc8_part_msg(msg, 0, 6)
        if msg[6] != ord(crc8):
            self.badCRC += 1
            self.log.warning("Msg contains bad CRC:%s.", "".join(" 0x%02x" % b for b in msg))
        else:
            opp_inp = self.inpAddrDict[chain_serial + '-' + str(msg[0])]
            new_state = (msg[2] << 24) | \
                (msg[3] << 16) | \
                (msg[4] << 8) | \
                msg[5]

            # Update the state which holds inputs that are active
            changes = opp_inp.oldState ^ new_state
            if changes != 0:
                curr_bit = 1
                for index in range(0, 32):
                    if (curr_bit & changes) != 0:
                        if (curr_bit & new_state) == 0:
                            self.machine.switch_controller.process_switch_by_num(
                                state=1,
                                num=opp_inp.chain_serial + '-' + opp_inp.cardNum + '-' + str(index),
                                platform=self)
                        else:
                            self.machine.switch_controller.process_switch_by_num(
                                state=0,
                                num=opp_inp.chain_serial + '-' + opp_inp.cardNum + '-' + str(index),
                                platform=self)
                    curr_bit <<= 1
            opp_inp.oldState = new_state

    def read_matrix_inp_resp_initial(self, chain_serial, msg):
        """Read initial matrix switch states.

        Args:
            chain_serial: Serial of the chain which received the message.
            msg: Message to parse.
        """
        # Verify the CRC8 is correct
        if len(msg) < 11:
            raise AssertionError("Received too short initial input response: " + "".join(" 0x%02x" % b for b in msg))
        crc8 = OppRs232Intf.calc_crc8_part_msg(msg, 0, 10)
        if msg[10] != ord(crc8):
            self.badCRC += 1
            self.log.warning("Msg contains bad CRC:%s.", "".join(" 0x%02x" % b for b in msg))
        else:
            opp_inp = self.matrixInpAddrDict[chain_serial + '-' + str(msg[0])]
            opp_inp.oldState[0] = (msg[2] << 24) | (msg[3] << 16) | (msg[4] << 8) | msg[5]
            opp_inp.oldState[1] = (msg[6] << 24) | (msg[7] << 16) | (msg[8] << 8) | msg[9]

    def read_matrix_inp_resp(self, chain_serial, msg):
        """Read matrix switch changes.

        Args:
            chain_serial: Serial of the chain which received the message.
            msg: Message to parse.
        """
        # Single read gen2 input response.  Receive function breaks them down

        # Verify the CRC8 is correct
        if len(msg) < 11:
            self.log.warning("Msg too short: %s.", "".join(" 0x%02x" % b for b in msg))
            self.opp_connection[chain_serial].lost_synch()
            return

        crc8 = OppRs232Intf.calc_crc8_part_msg(msg, 0, 10)
        if msg[10] != ord(crc8):
            self.badCRC += 1
            self.log.warning("Msg contains bad CRC:%s.", "".join(" 0x%02x" % b for b in msg))
        else:
            opp_inp = self.matrixInpAddrDict[chain_serial + '-' + str(msg[0])]
            new_state = [(msg[2] << 24) | (msg[3] << 16) | (msg[4] << 8) | msg[5], \
                (msg[6] << 24) | (msg[7] << 16) | (msg[8] << 8) | msg[9]]

            # Using a bank so 32 bit python works properly
            for bank in range(0, 2):
                changes = opp_inp.oldState[bank] ^ new_state[bank]
                if changes != 0:
                    curr_bit = 1
                    for index in range(0, 32):
                        if (curr_bit & changes) != 0:
                            if (curr_bit & new_state[bank]) == 0:
                                self.machine.switch_controller.process_switch_by_num(
                                    state=1,
                                    num=opp_inp.chain_serial + '-' + opp_inp.cardNum + '-' + str(index),
                                    platform=self)
                            else:
                                self.machine.switch_controller.process_switch_by_num(
                                    state=0,
                                    num=opp_inp.chain_serial + '-' + opp_inp.cardNum + '-' + str(index),
                                    platform=self)
                        curr_bit <<= 1
                opp_inp.oldState[bank] = new_state[bank]
            
    def reconfigure_driver(self, driver, use_hold: bool):
        """Reconfigure a driver.

        Args:
            driver: Driver object.
            use_hold: Whether this driver stays enabled after a trigger or not.
        """
        # If hold is 0, set the auto clear bit
        if not use_hold:
            cmd = ord(OppRs232Intf.CFG_SOL_AUTO_CLR)
            driver.hw_driver.can_be_pulsed = True
            hold = 0
        else:
            cmd = 0
            driver.hw_driver.can_be_pulsed = False
            hold = self.get_hold_value(driver)
            if not hold:
                raise AssertionError("Hold may not be 0")
            if hold >= 16:
                if self.minVersion >= 0x00020000:
                    # set flag for full power, hold is not used
                    cmd += ord(OppRs232Intf.CFG_SOL_ON_OFF)
                    hold = 0
                else:
                    hold = 15

        minimum_off = self.get_minimum_off_time(driver)

        # Before version 0.2.0.0 set solenoid input wasn't available.
        # CFG_SOL_USE_SWITCH was used to enable/disable a solenoid.  This
        # will work as long as switches are added using _add_switch_coil_mapping
<<<<<<< HEAD
        # after the reconfig. 
        _, solenoid = driver.config['number'].split('-')
=======
>>>>>>> df8954db
        if (self.minVersion < 0x00020000) and driver.hw_driver.use_switch:
            cmd += ord(OppRs232Intf.CFG_SOL_USE_SWITCH)
        elif (self.minVersion >= 0x00020000):
            # If driver is using matching switch set CFG_SOL_USE_SWITCH
            # in case config happens after set switch command
            matching_sw = ((int(solenoid) & 0x0c) << 1) | (int(solenoid) & 0x03)
            if matching_sw in driver.hw_driver.switches:
                cmd += ord(OppRs232Intf.CFG_SOL_USE_SWITCH)

        pulse_len = self._get_pulse_ms_value(driver)

        msg = bytearray()
        msg.append(driver.hw_driver.solCard.addr)
        msg.extend(OppRs232Intf.CFG_IND_SOL_CMD)
        msg.append(int(solenoid))
        msg.append(cmd)
        msg.append(pulse_len)
        msg.append(hold + (minimum_off << 4))
        msg.extend(OppRs232Intf.calc_crc8_whole_msg(msg))
        msg.extend(OppRs232Intf.EOM_CMD)
        final_cmd = bytes(msg)

        self.log.debug("Writing individual config: %s", "".join(" 0x%02x" % b for b in final_cmd))
        self.send_to_processor(driver.hw_driver.solCard.chain_serial, final_cmd)

    def _get_dict_index(self, input_str):
        try:
            chain_str, card_str, number_str = input_str.split("-")
        except ValueError:
            chain_str = '0'
            try:
                card_str, number_str = input_str.split("-")
            except ValueError:
                card_str = '0'
                number_str = input_str

        if chain_str not in self.config['chains']:
            if len(self.config['ports']) > 1:
                raise AssertionError("Chain {} is unconfigured".format(chain_str))
            else:
                # when there is only one port, use only available chain
                chain_serial = list(self.serial_connections)[0].chain_serial
        else:
            chain_serial = self.config['chains'][chain_str]

        return chain_serial + "-" + card_str + "-" + number_str

    def configure_driver(self, config: dict):
        """Configure a driver.

        Args:
            config: Config dict.
        """
        if not self.opp_connection:
            raise AssertionError("A request was made to configure an OPP solenoid, "
                                 "but no OPP connection is available")

        number = self._get_dict_index(config['number'])

        if number not in self.solDict:
            raise AssertionError("A request was made to configure an OPP solenoid "
                                 "with number {} which doesn't exist".format(config['number']))

        # Use new update individual solenoid command
        opp_sol = self.solDict[number]
        if not config['pulse_ms']:
            config['pulse_ms'] = self.machine.config['mpf']['default_pulse_ms']
        opp_sol.config = config
        self.log.debug("Config driver %s, %s, %s", number,
                       opp_sol.config['pulse_ms'], opp_sol.config['hold_power'])

        hold = self.get_hold_value(opp_sol)
        self.reconfigure_driver(ConfiguredHwDriver(opp_sol, {}), hold != 0)

        # Removing the default input is not necessary since the
        # CFG_SOL_USE_SWITCH is not being set

        return opp_sol

    def configure_switch(self, config: dict):
        """Configure a switch.

        Args:
            config: Config dict.
        """
        # A switch is termed as an input to OPP
        if not self.opp_connection:
            raise AssertionError("A request was made to configure an OPP switch, "
                                 "but no OPP connection is available")

        number = self._get_dict_index(config['number'])

        if number not in self.inpDict:
            raise AssertionError("A request was made to configure an OPP switch "
                                 "with number %s which doesn't exist", number)

        return self.inpDict[number]

    def configure_led(self, config: dict, channels: int):
        """Configure LED.

        Args:
            config: Config dict.
            channels: Number of channels. OPP supports up to three.
        """
        if channels > 3:
            raise AssertionError("OPP only supports RGB LEDs")
        if not self.opp_connection:
            raise AssertionError("A request was made to configure an OPP LED, "
                                 "but no OPP connection is available")

        number = self._get_dict_index(config['number'])

        chain_serial, card, pixel_num = number.split('-')
        index = chain_serial + '-' + card
        if index not in self.neoCardDict:
            raise AssertionError("A request was made to configure an OPP neopixel "
                                 "with card number %s which doesn't exist", card)

        neo = self.neoCardDict[index]
        pixel = neo.add_neopixel(int(pixel_num), self.neoDict)

        return pixel

    def configure_matrixlight(self, config):
        """Configure a direct incandescent bulb.

        Args:
            config: Config dict.
        """
        if not self.opp_connection:
            raise AssertionError("A request was made to configure an OPP matrix "
                                 "light (incand board), but no OPP connection "
                                 "is available")

        number = self._get_dict_index(config['number'])

        if number not in self.incandDict:
            raise AssertionError("A request was made to configure a OPP matrix "
                                 "light (incand board), with number %s "
                                 "which doesn't exist", number)

        if not self._light_update_task:
            self._light_update_task = self.machine.clock.loop.create_task(self._update_lights())
            self._light_update_task.add_done_callback(self._done)
        return self.incandDict[number]

    @staticmethod
    def _done(future):
        """Evaluate result of task.

        Will raise exceptions from within task.
        """
        future.result()

    @asyncio.coroutine
    def _poll_sender(self):
        """Poll switches."""
        while True:
            for chain_serial in self.read_input_msg:
                self.send_to_processor(chain_serial, self.read_input_msg[chain_serial])
                yield from self.opp_connection[chain_serial].writer.drain()
                # the line above saturates the link and seems to overwhelm the hardware. limit it to 100Hz
                yield from asyncio.sleep(1 / self.config['poll_hz'], loop=self.machine.clock.loop)

    @asyncio.coroutine
    def _update_lights(self):
        """Update matrix lights."""
        while True:
            self.update_incand()
            for connection in self.opp_connection.values():
                yield from connection.writer.drain()
            # limit to 50Hz
            yield from asyncio.sleep(.02, loop=self.machine.clock.loop)

    def _verify_coil_and_switch_fit(self, switch, coil):
        chain_serial, card, solenoid = coil.hw_driver.number.split('-')
        sw_chain_serial, sw_card, sw_num = switch.hw_switch.number.split('-')
        if self.minVersion >= 0x00020000:
            if chain_serial != sw_chain_serial or card != sw_card:
                raise AssertionError('Invalid switch being configured for driver. Driver = %s '
                                     'Switch = %s. For Firmware 0.2.0+ driver and switch have to be on the same board.'
                                     % (coil.hw_driver.number, switch.hw_switch.number))
        else:
            matching_sw = ((int(solenoid) & 0x0c) << 1) | (int(solenoid) & 0x03)
            if chain_serial != sw_chain_serial or card != sw_card or matching_sw != int(sw_num):
                raise AssertionError('Invalid switch being configured for driver. Driver = %s '
                                     'Switch = %s. For Firmware < 0.2.0 they have to be on the same board and have the '
                                     'same number' % (coil.hw_driver.number, switch.hw_switch.number))

    def set_pulse_on_hit_rule(self, enable_switch, coil):
        """Set pulse on hit rule on driver.

        Pulses a driver when a switch is hit. When the switch is released the pulse continues. Typically used for
        autofire coils such as pop bumpers.
        """
        # OPP always does the full pulse
        self._write_hw_rule(enable_switch, coil, False)

    def set_pulse_on_hit_and_release_rule(self, enable_switch, coil):
        """Set pulse on hit and release rule to driver.

        Pulses a driver when a switch is hit. When the switch is released the pulse is canceled. Typically used on
        the main coil for dual coil flippers without eos switch.
        """
        # OPP always does the full pulse. So this is not 100% correct
        self.set_pulse_on_hit_rule(enable_switch, coil)

    def set_pulse_on_hit_and_enable_and_release_rule(self, enable_switch, coil):
        """Set pulse on hit and enable and relase rule on driver.

        Pulses a driver when a switch is hit. Then enables the driver (may be with pwm). When the switch is released
        the pulse is canceled and the driver gets disabled. Typically used for single coil flippers.
        """
        # OPP always does the full pulse. Therefore, this is mostly right.
        if not self.get_hold_value(coil):
            raise AssertionError("Set allow_enable if you want to enable a coil without hold_power")

        self._write_hw_rule(enable_switch, coil, True)

    def set_pulse_on_hit_and_enable_and_release_and_disable_rule(self, enable_switch, disable_switch, coil):
        """Set pulse on hit and enable and release and disable rule on driver.

        Pulses a driver when a switch is hit. Then enables the driver (may be with pwm). When the switch is released
        the pulse is canceled and the driver gets disabled. When the second disable_switch is hit the pulse is canceled
        and the driver gets disabled. Typically used on the main coil for dual coil flippers with eos switch.
        """
        raise AssertionError("Not implemented in OPP currently")

    @classmethod
    def get_hold_value(cls, coil):
        """Get OPP hold value (0-15)."""
        if coil.config['hold_power16']:
            return coil.config['hold_power16']
        elif coil.config['hold_power']:
            if coil.config['hold_power'] >= 8:
                return 16
            else:
                # hold_power is 0-8 and OPP supports 0-16
                return coil.config['hold_power'] * 2
        elif coil.config['allow_enable']:
            return 16
        else:
            return 0

    @classmethod
    def get_minimum_off_time(cls, coil):
        """Return minimum off factor.

        The hardware applies this factor to pulse_ms to prevent the coil from burning.
        """
        if not coil.config['recycle']:
            return 0
        elif coil.config['recycle_factor']:
            if coil.config['recycle_factor'] > 7:
                raise AssertionError("Maximum recycle_factor allowed is 7")
            return coil.config['recycle_factor']
        else:
            # default to two times pulse_ms
            return 2

    def _get_pulse_ms_value(self, coil):
        if coil.config['pulse_ms']:
            return coil.config['pulse_ms']
        else:
            # use mpf default_pulse_ms
            return self.machine.config['mpf']['default_pulse_ms']

    def _write_hw_rule(self, switch_obj, driver_obj, use_hold):
        if switch_obj.invert:
            raise AssertionError("Cannot handle inverted switches")

        self._verify_coil_and_switch_fit(switch_obj, driver_obj)

        self.log.debug("Setting HW Rule. Driver: %s, Driver settings: %s",
                       driver_obj.hw_driver.number, driver_obj.config)

        driver_obj.hw_driver.use_switch = True
        driver_obj.hw_driver.switches.append(switch_obj.hw_switch.number)
        _, _, switch_num = switch_obj.hw_switch.number.split("-")
        switch_num = int(switch_num)
        self._add_switch_coil_mapping(switch_num, driver_obj.hw_driver)

        # Technically not necessary unless the solenoid parameters are
        # changing.  MPF may not know when initial kick and hold values
        # are changed, so this might need to be called each time.
        self.reconfigure_driver(driver_obj, use_hold)

    def _remove_switch_coil_mapping(self, switch_num, driver):
        """Remove mapping between switch and coil."""
        if self.minVersion < 0x00020000:
            return

        _, coil_num = driver.config['number'].split('-')
        msg = bytearray()
        msg.append(driver.solCard.addr)
        msg.extend(OppRs232Intf.SET_SOL_INP_CMD)
        msg.append(int(switch_num))
        msg.append(int(coil_num) + ord(OppRs232Intf.CFG_SOL_INP_REMOVE))
        msg.extend(OppRs232Intf.calc_crc8_whole_msg(msg))
        msg.extend(OppRs232Intf.EOM_CMD)
        final_cmd = bytes(msg)

        self.log.debug("Unmapping input %s and coil %s", switch_num, coil_num)
        self.send_to_processor(driver.solCard.chain_serial, final_cmd)

    def _add_switch_coil_mapping(self, switch_num, driver):
        """Add mapping between switch and coil."""
        if self.minVersion < 0x00020000:
            return
        _, coil_num = driver.config['number'].split('-')
        msg = bytearray()
        msg.append(driver.solCard.addr)
        msg.extend(OppRs232Intf.SET_SOL_INP_CMD)
        msg.append(int(switch_num))
        msg.append(int(coil_num))
        msg.extend(OppRs232Intf.calc_crc8_whole_msg(msg))
        msg.extend(OppRs232Intf.EOM_CMD)
        final_cmd = bytes(msg)

        self.log.debug("Mapping input %s and coil %s", switch_num, coil_num)
        self.send_to_processor(driver.solCard.chain_serial, final_cmd)

    def clear_hw_rule(self, switch, coil):
        """Clear a hardware rule.

        This is used if you want to remove the linkage between a switch and
        some driver activity. For example, if you wanted to disable your
        flippers (so that a player pushing the flipper buttons wouldn't cause
        the flippers to flip), you'd call this method with your flipper button
        as the *sw_num*.

        """
        if switch.hw_switch.number in coil.hw_driver.switches:
            self.log.debug("Clearing HW Rule for switch: %s, coils: %s", switch.hw_switch.number,
                           coil.hw_driver.number)
            coil.hw_driver.switches.remove(switch.hw_switch.number)
            _, _, switch_num = switch.hw_switch.number.split("-")
            switch_num = int(switch_num)
            self._remove_switch_coil_mapping(switch_num, coil.hw_driver)

        # disable rule if there are no more switches
        # Technically not necessary unless the solenoid parameters are
        # changing.  MPF may not know when initial kick and hold values
        # are changed, so this might need to be called each time.
        if not coil.hw_driver.switches:
            coil.hw_driver.use_switch = False
            self.reconfigure_driver(coil, not coil.hw_driver.can_be_pulsed)


class OPPSerialCommunicator(BaseSerialCommunicator):

    """Manages a Serial connection to the first processor in a OPP serial chain."""

    # pylint: disable=too-many-arguments
    def __init__(self, platform: HardwarePlatform, port, baud):
        """Initialise Serial Connection to OPP Hardware."""
        self.partMsg = b""
        self.chain_serial = None
        self._lost_synch = False

        super().__init__(platform, port, baud)

    @asyncio.coroutine
    def _identify_connection(self):
        """Identify which processor this serial connection is talking to."""
        # keep looping and wait for an ID response
        count = 0
        resp = b''
        # read and discard all messages in buffer
        self.writer.write(OppRs232Intf.EOM_CMD)
        yield from asyncio.sleep(.01, loop=self.machine.clock.loop)
        yield from self.reader.read(1000)
        while True:
            if (count % 10) == 0:
                self.log.debug("Sending EOM command to port '%s'",
                               self.port)
            count += 1
            self.writer.write(OppRs232Intf.EOM_CMD)
            yield from asyncio.sleep(.01, loop=self.machine.clock.loop)
            resp = yield from self.reader.read(30)
            if resp.startswith(OppRs232Intf.EOM_CMD):
                break
            if count == 100:
                raise AssertionError('No response from OPP hardware: {}'.format(self.port))

        self.log.debug("Got ID response: %s", "".join(" 0x%02x" % b for b in resp))
        # TODO: implement real ID here
        self.chain_serial = self.port

        # Send inventory command to figure out number of cards
        msg = bytearray()
        msg.extend(OppRs232Intf.INV_CMD)
        msg.extend(OppRs232Intf.EOM_CMD)
        cmd = bytes(msg)

        self.log.debug("Sending inventory command: %s", "".join(" 0x%02x" % b for b in cmd))
        self.writer.write(cmd)

        resp = yield from self.readuntil(b'\xff')

        # resp will contain the inventory response.
        self.platform.process_received_message(self.chain_serial, resp)

        # Now send get gen2 configuration message to find populated wing boards
        self.send_get_gen2_cfg_cmd()
        resp = yield from self.readuntil(b'\xff', 6)

        # resp will contain the gen2 cfg responses.  That will end up creating all the
        # correct objects.
        self.platform.process_received_message(self.chain_serial, resp)

        # get the version of the firmware
        self.send_vers_cmd()
        resp = yield from self.readuntil(b'\xff', 6)
        self.platform.process_received_message(self.chain_serial, resp)

        # see if version of firmware is new enough
        if self.platform.minVersion < MIN_FW:
            raise AssertionError("Firmware version mismatch. MPF requires"
                                 " the OPP Gen2 processor to be firmware {}, but yours is {}".
                                 format(self._create_vers_str(MIN_FW),
                                        self._create_vers_str(self.platform.minVersion)))

        # get initial value for inputs
        self.writer.write(self.platform.read_input_msg[self.chain_serial])
        cards = len([x for x in self.platform.opp_inputs if x.chain_serial == self.chain_serial])
        while True:
            resp = yield from self.readuntil(b'\xff')
            cards -= self._parse_msg(resp)
            if cards <= 0:
                break

        self.platform.register_processor_connection(self.chain_serial, self)

    def send_get_gen2_cfg_cmd(self):
        """Send get gen2 configuration message to find populated wing boards."""
        whole_msg = bytearray()
        for card_addr in self.platform.gen2AddrArr[self.chain_serial]:
            msg = bytearray()
            msg.append(card_addr)
            msg.extend(OppRs232Intf.GET_GEN2_CFG)
            msg.append(0)
            msg.append(0)
            msg.append(0)
            msg.append(0)
            msg.extend(OppRs232Intf.calc_crc8_whole_msg(msg))
            whole_msg.extend(msg)

        whole_msg.extend(OppRs232Intf.EOM_CMD)
        cmd = bytes(whole_msg)
        self.log.debug("Sending get Gen2 Cfg command: %s", "".join(" 0x%02x" % b for b in cmd))
        self.writer.write(cmd)

    def send_vers_cmd(self):
        """Send get firmware version message."""
        whole_msg = bytearray()
        for card_addr in self.platform.gen2AddrArr[self.chain_serial]:
            msg = bytearray()
            msg.append(card_addr)
            msg.extend(OppRs232Intf.GET_VERS_CMD)
            msg.append(0)
            msg.append(0)
            msg.append(0)
            msg.append(0)
            msg.extend(OppRs232Intf.calc_crc8_whole_msg(msg))
            whole_msg.extend(msg)

        whole_msg.extend(OppRs232Intf.EOM_CMD)
        cmd = bytes(whole_msg)
        self.log.debug("Sending get version command: %s", "".join(" 0x%02x" % b for b in cmd))
        self.writer.write(cmd)

    @classmethod
    def _create_vers_str(cls, version_int):
        return ("%02d.%02d.%02d.%02d" % (((version_int >> 24) & 0xff),
                                         ((version_int >> 16) & 0xff), ((version_int >> 8) & 0xff),
                                         (version_int & 0xff)))

    def lost_synch(self):
        """Mark connection as desynchronised."""
        self._lost_synch = True

    def _parse_msg(self, msg):
        self.partMsg += msg
        strlen = len(self.partMsg)
        message_found = 0
        # Split into individual responses
        while strlen >= 7:
            if self._lost_synch:
                while strlen > 0:
                    # wait for next gen2 card message
                    if (self.partMsg[0] & 0xe0) == 0x20:
                        self._lost_synch = False
                        break
                    self.partMsg = self.partMsg[1:]
                    strlen -= 1
                # continue because we could have less then 7 bytes in the buffer
                continue

            # Check if this is a gen2 card address
            if (self.partMsg[0] & 0xe0) == 0x20:
                # Check if read input
                if self.partMsg[1] == ord(OppRs232Intf.READ_GEN2_INP_CMD):
                    self.platform.process_received_message(self.chain_serial, self.partMsg[:7])
                    message_found += 1
                    self.partMsg = self.partMsg[7:]
                    strlen -= 7
                # Check if read matrix input
                elif self.partMsg[1] == ord(OppRs232Intf.READ_MATRIX_INP):
                    self.platform.process_received_message(self.chain_serial, self.partMsg[:11])
                    message_found += 1
                    self.partMsg = self.partMsg[11:]
                    strlen -= 11
                else:
                    # Lost synch
                    self.partMsg = self.partMsg[2:]
                    strlen -= 2
                    self._lost_synch = True

            elif self.partMsg[0] == ord(OppRs232Intf.EOM_CMD):
                self.partMsg = self.partMsg[1:]
                strlen -= 1
            else:
                # Lost synch
                self.partMsg = self.partMsg[1:]
                strlen -= 1
                self._lost_synch = True

        return message_found<|MERGE_RESOLUTION|>--- conflicted
+++ resolved
@@ -573,11 +573,8 @@
         # Before version 0.2.0.0 set solenoid input wasn't available.
         # CFG_SOL_USE_SWITCH was used to enable/disable a solenoid.  This
         # will work as long as switches are added using _add_switch_coil_mapping
-<<<<<<< HEAD
         # after the reconfig. 
         _, solenoid = driver.config['number'].split('-')
-=======
->>>>>>> df8954db
         if (self.minVersion < 0x00020000) and driver.hw_driver.use_switch:
             cmd += ord(OppRs232Intf.CFG_SOL_USE_SWITCH)
         elif (self.minVersion >= 0x00020000):

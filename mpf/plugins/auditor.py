--- conflicted
+++ resolved
@@ -19,17 +19,12 @@
     
     """
 
-<<<<<<< HEAD
-    def __init__(self, machine):
+    def __init__(self, machine: "MachineController") -> None:
         """Initialise auditor.
         
         Args:
             machine: A reference to the machine controller object.
         """
-=======
-    def __init__(self, machine: "MachineController") -> None:
-        """Initialise auditor."""
->>>>>>> b20595e8
         if 'auditor' not in machine.config:
             machine.log.debug('"Auditor:" section not found in machine '
                               'configuration, so the auditor will not be '

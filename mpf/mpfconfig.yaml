# config_version=4
# This file contains configuration options for the MPF itself, including
# default settings for your machine-wide game-specific config files.

# You should create specific subfolders for each game you want to make and put
# config files there to override these defaults.

mpf:
    core_modules: !!omap
        - events: mpf.core.events.EventManager
        - mode_controller: mpf.core.mode_controller.ModeController
        - shot_profile_manager: mpf.core.shot_profile_manager.ShotProfileManager
        - device_manager: mpf.core.device_manager.DeviceManager
        - switch_controller: mpf.core.switch_controller.SwitchController
        - ball_controller: mpf.core.ball_controller.BallController
        - asset_manager: mpf.core.assets.AsyncioSyncAssetManager
        - show_controller: mpf.core.show_controller.ShowController
        - bcp: mpf.core.bcp.bcp.Bcp
        - service: mpf.core.service_controller.ServiceController
        - settings: mpf.core.settings_controller.SettingsController
        - placeholder_manager: mpf.core.placeholder_manager.PlaceholderManager
        - light_controller: mpf.core.light_controller.LightController
        - platform_controller: mpf.core.platform_controller.PlatformController

    config_players:
        coil: mpf.config_players.coil_player.CoilPlayer
        event: mpf.config_players.event_player.EventPlayer
        queue_event: mpf.config_players.queue_event_player.QueueEventPlayer
        queue_relay: mpf.config_players.queue_relay_player.QueueRelayPlayer
        flasher: mpf.config_players.flasher_player.FlasherPlayer
        light: mpf.config_players.light_player.LightPlayer
        random_event: mpf.config_players.random_event_player.RandomEventPlayer
        show: mpf.config_players.show_player.ShowPlayer
        trigger: mpf.config_players.trigger_player.TriggerPlayer
        score: mpf.config_players.score_player.ScorePlayer
        segment_display_player: mpf.config_players.segment_display_player.SegmentDisplayPlayer
        hardware_sound_player: mpf.config_players.hardware_sound_player.HardwareSoundPlayer

    device_modules:
        - mpf.devices.driver.Driver
        - mpf.devices.dual_wound_coil.DualWoundCoil
        - mpf.devices.switch.Switch
        - mpf.devices.light.Light
        - mpf.devices.autofire.AutofireCoil
        - mpf.devices.ball_device.ball_device.BallDevice
        - mpf.devices.playfield.Playfield
        - mpf.devices.drop_target.DropTarget
        - mpf.devices.drop_target.DropTargetBank
        - mpf.devices.extra_ball.ExtraBall
        - mpf.devices.extra_ball_group.ExtraBallGroup
        - mpf.devices.shot.Shot
        - mpf.devices.shot_group.ShotGroup
        - mpf.devices.flipper.Flipper
        - mpf.devices.diverter.Diverter
        - mpf.devices.score_reel.ScoreReel
        - mpf.devices.score_reel_group.ScoreReelGroup
        - mpf.devices.playfield_transfer.PlayfieldTransfer
        - mpf.devices.ball_lock.BallLock
        - mpf.devices.multiball.Multiball
        - mpf.devices.motor.Motor
        - mpf.devices.ball_save.BallSave
        - mpf.devices.accelerometer.Accelerometer
        - mpf.devices.servo.Servo
        - mpf.devices.achievement.Achievement
        - mpf.devices.achievement_group.AchievementGroup
        - mpf.devices.dmd.Dmd
        - mpf.devices.rgb_dmd.RgbDmd
        - mpf.devices.light_group.LightStrip
        - mpf.devices.light_group.LightRing
        - mpf.devices.magnet.Magnet
        - mpf.devices.kickback.Kickback
        - mpf.devices.combo_switch.ComboSwitch
        - mpf.devices.ball_hold.BallHold
        - mpf.devices.multiball_lock.MultiballLock
        - mpf.devices.timed_switch.TimedSwitch
        - mpf.devices.power_supply_unit.PowerSupplyUnit
        - mpf.devices.logic_blocks.Counter
        - mpf.devices.logic_blocks.Accrual
        - mpf.devices.logic_blocks.Sequence
        - mpf.devices.timer.Timer
        - mpf.devices.segment_display.SegmentDisplay
<<<<<<< HEAD
        - mpf.devices.sequence_shot.SequenceShot
=======
        - mpf.devices.hardware_sound_system.HardwareSoundSystem
>>>>>>> e9fd3225

    plugins:
        mpf.plugins.auditor.Auditor
        mpf.plugins.info_lights.InfoLights
        mpf.plugins.switch_player.SwitchPlayer

    platforms:
        fadecandy: mpf.platforms.fadecandy.FadecandyHardwarePlatform
        fast: mpf.platforms.fast.fast.FastHardwarePlatform
        i2c_servo_controller: mpf.platforms.i2c_servo_controller.I2CServoControllerHardwarePlatform
        lisy: mpf.platforms.lisy.lisy.LisyHardwarePlatform
        openpixel: mpf.platforms.openpixel.OpenpixelHardwarePlatform
        opp: mpf.platforms.opp.opp.OppHardwarePlatform
        p_roc:  mpf.platforms.p_roc.PRocHardwarePlatform
        p3_roc:  mpf.platforms.p3_roc.P3RocHardwarePlatform
        pololu_maestro: mpf.platforms.pololu_maestro.PololuMaestroHardwarePlatform
        smart_virtual: mpf.platforms.smart_virtual.SmartVirtualHardwarePlatform
        smartmatrix: mpf.platforms.smartmatrix.SmartMatrixHardwarePlatform
        snux: mpf.platforms.snux.SnuxHardwarePlatform
        virtual: mpf.platforms.virtual.VirtualHardwarePlatform
        spike: mpf.platforms.spike.spike.SpikePlatform

    paths:
        scriptlets: scriptlets
        shows: shows
        audits: data/audits.yaml
        machine_vars: data/machine_vars.yaml
        high_scores: data/high_scores.yaml
        earnings: data/earnings.yaml
        machine_files: examples
        config: config
        modes: modes

    default_pulse_ms: 10
    default_flash_ms: 50
    auto_create_switch_events: True
    switch_event_active: "%_active"
    switch_event_inactive: "%_inactive"
    switch_tag_event: sw_%
    allow_invalid_config_sections: false
    save_machine_vars_to_disk: true
    default_light_hw_update_hz: 50
    default_platform_hz: 1000
    default_ball_search: False
    default_show_sync_ms: 0

    device_collection_control_events:
        autofires:
            - enable
            - disable
        ball_devices:
            - stop
            - eject_all
        coils:
            - disable
        flippers:
            - enable
            - disable
        lights:
            - "off"
        gi:
            - enable
            - disable

# Default settings for machines. All can be overridden

logging:
    console:
      asset_manager: none
      ball_controller: none
      ball_search: basic
      bcp: basic
      bcp_client: basic
      bcp_interface: basic
      bcp_server: basic
      clock: none
      config_players: none  # todo
      data_manager: none  # todo subclasses
      delay_manager: none
      device_manager: none
      event_manager: none
      extra_balls: none
      file_manager: none  # todo
      light_controller: none
      logic_blocks: none
      machine_controller: basic
      mode_controller: basic
      placeholder_manager: none
      platforms: none  # todo
      platform_controller: none
      players: basic  # todo
      plugins: none  # todo
      score_reel_controller: none
      scriptlets: none  # todo
      service_controller: basic
      settings_controller: none
      show_controller: none
      switch_controller: basic
      timers: none

    file:
      asset_manager: basic
      ball_controller: basic
      ball_search: basic
      bcp: basic
      bcp_client: basic
      bcp_interface: basic
      bcp_server: basic
      clock: none
      config_players: basic
      data_manager: basic
      delay_manager: none
      device_manager: basic
      event_manager: basic
      extra_balls: basic
      file_manager: basic
      light_controller: basic
      logic_blocks: basic
      machine_controller: basic
      mode_controller: basic
      placeholder_manager: basic
      platforms: basic
      platform_controller: basic
      players: full
      plugins: basic
      score_reel_controller: basic
      scriptlets: basic
      service_controller: basic
      settings_controller: basic
      show_controller: basic
      switch_controller: full
      timers: none

p_roc:
    lamp_matrix_strobe_time: 100ms
    watchdog_time: 1s
    use_watchdog: True

fast:
    ports: com3, com4, com5
    baud: 921600
    watchdog: 1s
    default_normal_debounce_close: 10ms
    default_normal_debounce_open: 10ms
    default_quick_debounce_close: 2ms
    default_quick_debounce_open: 2ms
    net_buffer: 10
    rgb_buffer: 3
    dmd_buffer: 3

spike:
    wait_times:
      65: 12

fadecandy:
    gamma: 2.5
    whitepoint: [1.0, 1.0, 1.0]
    linear_slope: 1.0
    linear_cutoff: 0.0
    keyframe_interpolation: True
    dithering: True

modes:
    - attract
    - game

auditor:
    save_events:
        game_started
        ball_ended
        game_ended
    num_player_top_records: 10
    audit:
        shots
        switches
        events
        player
    events:
        game_started
        game_ended
    player:
        score

sound_system:
    tracks:
        music:
            volume: 0.5
            simultaneous_sounds: 1
        sfx:
            volume: 0.5
            simultaneous_sounds: 8
        voice:
            volume: 0.5
            simultaneous_sounds: 1

assets:
#    default:
#        load: preload
    file_shows:
        default:
            load: preload
        preload:
            load: preload
        on_demand:
            load: on_demand
        mode_start:
            load: mode_start
    sounds:
        default:
             track: sfx
        music:
             track: music
        sfx:
             track: sfx
        voice:
             track: voice

bcp:
    connections:
        local_display:
            host: localhost
            port: 5050
            type: mpf.core.bcp.bcp_socket_client.BCPClientSocket
            required: True
            exit_on_close: True

    servers:
        url_style:
            ip: 127.0.0.1
            port: 5051
            type: mpf.core.bcp.bcp_socket_client.BCPClientSocket

    player_variables:
      __all__

    machine_variables:
      __all__

    shots:
      __all__

    debug: false

open_pixel_control:
    host: localhost
    port: 7890
    connection_required: no
    connection_attempts: -1

shot_profiles:
    default:
        states:
          - name: unlit
            show: "off"
          - name: lit
            show: "on"

shows:
    flash:
        - time: 0
          lights:
            (light):
              color: on
            (lights):
              color: on
            (led):
              color: on
            (leds):
              color: on
        - time: 1
          lights:
            (light):
              color: off
            (lights):
              color: off
            (led):
              color: off
            (leds):
              color: off
        - time: 2
    on:
        - time: 0
          duration: -1
          lights:
            (light):
              color: on
            (lights):
              color: on
            (led):
              color: on
            (leds):
              color: on
    off:
        - time: 0
          duration: -1
          lights:
            (light):
              color: off
            (lights):
              color: off
            (led):
              color: off
            (leds):
              color: off
    led_color:
        - time: 0
          duration: -1
          lights:
            (led): (color)
            (leds): (color)

settings:
  flipper_power:
    label: Flipper power
    sort: 1000
    values:
      0.8: Weak
      1.0: Normal (default)
      1.2: Strong
    key_type: float
    default: 1.0

psus:
  default:
    voltage: 48

hardware:
  platform: smart_virtual
  coils: default
  switches: default
  lights: default
  dmd: default
  driverboards: virtual
  accelerometers: default
  servo_controllers: default
  i2c: default

combo_switches:
  both_flippers:
    tag_1: left_flipper
    tag_2: right_flipper
    events_when_both: flipper_cancel

timed_switches:
  flipper_cradle:
    switch_tags: left_flipper, right_flipper
    time: 3s
    events_when_active: flipper_cradle
    events_when_released: flipper_cradle_release<|MERGE_RESOLUTION|>--- conflicted
+++ resolved
@@ -79,11 +79,8 @@
         - mpf.devices.logic_blocks.Sequence
         - mpf.devices.timer.Timer
         - mpf.devices.segment_display.SegmentDisplay
-<<<<<<< HEAD
         - mpf.devices.sequence_shot.SequenceShot
-=======
         - mpf.devices.hardware_sound_system.HardwareSoundSystem
->>>>>>> e9fd3225
 
     plugins:
         mpf.plugins.auditor.Auditor

--- conflicted
+++ resolved
@@ -1,8 +1,4 @@
-<<<<<<< HEAD
-__version_info__ = ('0', '20', '4')
-=======
 __version_info__ = ('0', '21', '0-dev182')
->>>>>>> a6c5f038
 __version__ = '.'.join(__version_info__)
 
 __bcp_version_info__ = ('1', '0')
